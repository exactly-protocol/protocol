// SPDX-License-Identifier: GPL-3.0-or-later
pragma solidity ^0.8.4;

import "@openzeppelin/contracts/access/AccessControl.sol";
import "@openzeppelin/contracts/utils/math/SafeCast.sol";

import "./interfaces/IFixedLender.sol";
import "./interfaces/IAuditor.sol";
import "./interfaces/IOracle.sol";
import "./utils/DecimalMath.sol";
import "./utils/Errors.sol";
import "./utils/MarketsLib.sol";

contract Auditor is IAuditor, AccessControl {
    using DecimalMath for uint256;
    using SafeCast for uint256;
    using MarketsLib for MarketsLib.Book;

    // Protocol Management
    MarketsLib.Book private book;

    uint256 public closeFactor = 5e17;
    uint256 public liquidationIncentive = 1e18 + 1e17;
    address[] public marketsAddresses;

    IOracle public oracle;

    /**
     * @notice Event emitted when a new market is listed for borrow/lending
     * @param fixedLender address of the fixedLender market that it was listed
     */
    event MarketListed(address fixedLender);

    /**
     * @notice Event emitted when a user enters a market to use his deposit as collateral
     *         for a loan
     * @param fixedLender address of the market that the user entered
     * @param account address of the user that just entered a market
     */
    event MarketEntered(address fixedLender, address account);

    /**
     * @notice Event emitted when a user leaves a market. This means that he would stop using
     *         his deposit as collateral and it won't ask for any loans in this market
     * @param fixedLender address of the market that the user just left
     * @param account address of the user that just left a market
     */
    event MarketExited(address fixedLender, address account);

    /**
     * @notice Event emitted when a new Oracle has been set
     * @param newOracle address of the new oracle that is used to calculate liquidity
     */
    event OracleChanged(address newOracle);

    /**
     * @notice Event emitted when a new borrow cap has been set for a certain fixedLender
     *         If newBorrowCap is 0, that means that there's no cap
     * @param fixedLender address of the lender that has a new borrow cap
     * @param newBorrowCap new borrow cap expressed with 1e18 precision for the given market.
     *                     0 = means no cap
     */
    event NewBorrowCap(address indexed fixedLender, uint256 newBorrowCap);

    constructor(address _priceOracleAddress) {
        oracle = IOracle(_priceOracleAddress);
        _setupRole(DEFAULT_ADMIN_ROLE, msg.sender);
    }

    /**
     * @dev Allows wallet to enter certain markets (fixedLenderDAI, fixedLenderETH, etc)
     *      By performing this action, the wallet's money could be used as collateral
     * @param fixedLenders contracts addresses to enable for `msg.sender`
     */
    function enterMarkets(address[] calldata fixedLenders) external {
        uint256 len = fixedLenders.length;
        for (uint256 i = 0; i < len; i++) {
            validateMarketListed(fixedLenders[i]);
            book.addToMarket(fixedLenders[i], msg.sender);
        }
    }

    /**
     * @notice Removes fixedLender from sender's account liquidity calculation
     * @dev Sender must not have an outstanding borrow balance in the asset,
     *      or be providing necessary collateral for an outstanding borrow.
     * @param fixedLenderAddress The address of the asset to be removed
     */
    function exitMarket(address fixedLenderAddress) external {
        validateMarketListed(fixedLenderAddress);

        IFixedLender fixedLender = IFixedLender(fixedLenderAddress);
        (uint256 amountHeld, uint256 borrowBalance) = fixedLender
            .getAccountSnapshot(msg.sender, MarketsLib.ALL_MATURITIES);

        /* Fail if the sender has a borrow balance */
        if (borrowBalance != 0) {
            revert GenericError(ErrorCode.EXIT_MARKET_BALANCE_OWED);
        }

        /* Fail if the sender is not permitted to redeem all of their tokens */
        validateAccountShortfall(fixedLenderAddress, msg.sender, amountHeld);

        book.exitMarket(fixedLenderAddress, msg.sender);
    }

    /**
     * @dev Function to set Oracle's to be used
     * @param _priceOracleAddress address of the new oracle
     */
    function setOracle(address _priceOracleAddress)
        external
        onlyRole(DEFAULT_ADMIN_ROLE)
    {
        oracle = IOracle(_priceOracleAddress);
        emit OracleChanged(_priceOracleAddress);
    }

    /**
     * @notice Set liquidation incentive for the whole ecosystem
     * @param _liquidationIncentive new liquidation incentive. It's a factor, so 15% would be 1.15e18
     */
    function setLiquidationIncentive(uint256 _liquidationIncentive)
        external
        onlyRole(DEFAULT_ADMIN_ROLE)
    {
        liquidationIncentive = _liquidationIncentive;
    }

    /**
     * @dev Function to enable a certain FixedLender market
     * @param fixedLender address to add to the protocol
     * @param collateralFactor fixedLender's collateral factor for the underlying asset
     * @param symbol symbol of the market's underlying asset
     * @param name name of the market's underlying asset
     * @param decimals decimals of the market's underlying asset
     */
    function enableMarket(
        address fixedLender,
        uint256 collateralFactor,
        string memory symbol,
        string memory name,
        uint8 decimals
    ) external onlyRole(DEFAULT_ADMIN_ROLE) {
        MarketsLib.Market storage market = book.markets[fixedLender];

        if (market.isListed) {
            revert GenericError(ErrorCode.MARKET_ALREADY_LISTED);
        }

        if (IFixedLender(fixedLender).getAuditor() != this) {
            revert GenericError(ErrorCode.AUDITOR_MISMATCH);
        }

        market.isListed = true;
        market.collateralFactor = collateralFactor;
        market.symbol = symbol;
        market.name = name;
        market.decimals = decimals;

        marketsAddresses.push(fixedLender);

        emit MarketListed(fixedLender);
    }

    /**
     * @notice Set the given borrow caps for the given fixedLender markets. Borrowing that brings total borrows to or above borrow cap will revert.
     * @param fixedLenders The addresses of the markets (tokens) to change the borrow caps for
     * @param newBorrowCaps The new borrow cap values in underlying to be set. A value of 0 corresponds to unlimited borrowing.
     */
    function setMarketBorrowCaps(
        address[] calldata fixedLenders,
        uint256[] calldata newBorrowCaps
    ) external onlyRole(DEFAULT_ADMIN_ROLE) {
        uint256 numMarkets = fixedLenders.length;
        uint256 numBorrowCaps = newBorrowCaps.length;

        if (numMarkets == 0 || numMarkets != numBorrowCaps) {
            revert GenericError(ErrorCode.INVALID_SET_BORROW_CAP);
        }

        for (uint256 i = 0; i < numMarkets; i++) {
            validateMarketListed(fixedLenders[i]);

            book.borrowCaps[fixedLenders[i]] = newBorrowCaps[i];
            emit NewBorrowCap(fixedLenders[i], newBorrowCaps[i]);
        }
    }

    /**
     * @dev Hook function to be called after calling the poolAccounting borrowMP function. Validates
     *      that the current state of the position and system are valid (liquidity)
     * @param fixedLenderAddress address of the fixedLender that will lend money in a maturity
     * @param borrower address of the user that will borrow money from a maturity date
     */
    function validateBorrowMP(address fixedLenderAddress, address borrower)
        external
        override
    {
        validateMarketListed(fixedLenderAddress);
        // we validate borrow state
        book.validateBorrow(fixedLenderAddress, borrower);

        // We verify that current liquidity is not short
        (, uint256 shortfall) = book.accountLiquidity(
            oracle,
            borrower,
            fixedLenderAddress,
            0,
            0
        );

        if (shortfall > 0) {
            revert GenericError(ErrorCode.INSUFFICIENT_LIQUIDITY);
        }
    }

    /**
<<<<<<< HEAD
     * @dev Hook function to be called before someone wants to receive its money back from a maturity pool.
     *      This function verifies if market is valid, maturity is MATURED and accrues rewards accordingly.
     *      This function is called from fixedLender contracts.
     * @param fixedLenderAddress address of the fixedLender that will lend money in a maturity
     * @param redeemer address of the user that wants to withdraw it's money
     * @param maturityDate timestamp for the maturity date that the user wants to get it's money from. It should
     *                     be in a MATURED state (meaning that the date is VALID + MATURED)
     */
    function beforeWithdrawMP(
        address fixedLenderAddress,
        address redeemer,
        uint256 maturityDate
    ) external override {
        if (!book.markets[fixedLenderAddress].isListed) {
            revert GenericError(ErrorCode.MARKET_NOT_LISTED);
        }

        _requirePoolState(
            maturityDate,
            TSUtils.State.VALID,
            TSUtils.State.MATURED
        );

        rewardsState.updateExaMPSupplyIndex(block.number, fixedLenderAddress);
        rewardsState.distributeMPSupplierExa(fixedLenderAddress, redeemer);
    }

    /**
     * @dev Hook function to be called before someone wants to repay its debt in a market/maturity.
     *      This function verifies if market is valid, maturity is MATURED and accrues rewards accordingly.
     *      This function is called from fixedLender contracts.
     * @param fixedLenderAddress address of the fixedLender that will collect money in a maturity
     * @param borrower address of the user that wants to repay its debt
     * @param maturityDate pool ID in which the user is trying to repay debt
     */
    function beforeRepayMP(
        address fixedLenderAddress,
        address borrower,
        uint256 maturityDate
    ) external override {
        if (!book.markets[fixedLenderAddress].isListed) {
            revert GenericError(ErrorCode.MARKET_NOT_LISTED);
        }

        _requirePoolState(
            maturityDate,
            TSUtils.State.VALID,
            TSUtils.State.MATURED
        );

        rewardsState.updateExaMPBorrowIndex(block.number, fixedLenderAddress);
        rewardsState.distributeMPBorrowerExa(fixedLenderAddress, borrower);
    }

    /**
=======
>>>>>>> aeedc9a9
     * @dev Function to allow/reject liquidation of assets. This function can be called
     *      externally, but only will have effect when called from a fixedLender.
     * @param fixedLenderBorrowed market from where the debt is pending
     * @param fixedLenderCollateral market where the assets will be liquidated (should be msg.sender on FixedLender.sol)
     * @param liquidator address that is liquidating the assets
     * @param borrower address which the assets are being liquidated
     * @param repayAmount amount to be repaid from the debt (outstanding debt * close factor should be bigger than this value)
     */
    function liquidateAllowed(
        address fixedLenderBorrowed,
        address fixedLenderCollateral,
        address liquidator,
        address borrower,
        uint256 repayAmount
    ) external view override {
        if (borrower == liquidator) {
            revert GenericError(ErrorCode.LIQUIDATOR_NOT_BORROWER);
        }

        // if markets are listed, they have the same auditor
        if (
            !book.markets[fixedLenderBorrowed].isListed ||
            !book.markets[fixedLenderCollateral].isListed
        ) {
            revert GenericError(ErrorCode.MARKET_NOT_LISTED);
        }

        /* The borrower must have shortfall in order to be liquidatable */
        (, uint256 shortfall) = book.accountLiquidity(
            oracle,
            borrower,
            address(0),
            0,
            0
        );

        if (shortfall == 0) {
            revert GenericError(ErrorCode.INSUFFICIENT_SHORTFALL);
        }

        /* The liquidator may not repay more than what is allowed by the closeFactor */
        (, uint256 borrowBalance) = IFixedLender(fixedLenderBorrowed)
            .getAccountSnapshot(borrower, MarketsLib.ALL_MATURITIES);
        uint256 maxClose = closeFactor.mul_(borrowBalance);
        if (repayAmount > maxClose) {
            revert GenericError(ErrorCode.TOO_MUCH_REPAY);
        }
    }

    /**
     * @dev Function to allow/reject seizing of assets. This function can be called
     *      externally, but only will have effect when called from a fixedLender.
     * @param fixedLenderCollateral market where the assets will be seized (should be msg.sender on FixedLender.sol)
     * @param fixedLenderBorrowed market from where the debt will be paid
     * @param liquidator address to validate where the seized assets will be received
     * @param borrower address to validate where the assets will be removed
     */
    function seizeAllowed(
        address fixedLenderCollateral,
        address fixedLenderBorrowed,
        address liquidator,
        address borrower
    ) external view override {
        if (borrower == liquidator) {
            revert GenericError(ErrorCode.LIQUIDATOR_NOT_BORROWER);
        }

        // If markets are listed, they have also the same Auditor
        if (
            !book.markets[fixedLenderCollateral].isListed ||
            !book.markets[fixedLenderBorrowed].isListed
        ) {
            revert GenericError(ErrorCode.MARKET_NOT_LISTED);
        }
    }

    /**
     * @dev Given a fixedLender address, it returns the corresponding market data
     * @param fixedLenderAddress Address of the contract where we are getting the data
     */
    function getMarketData(address fixedLenderAddress)
        external
        view
        returns (
            string memory,
            string memory,
            bool,
            uint256,
            uint8,
            address
        )
    {
        validateMarketListed(fixedLenderAddress);

        MarketsLib.Market storage marketData = book.markets[fixedLenderAddress];
        return (
            marketData.symbol,
            marketData.name,
            marketData.isListed,
            marketData.collateralFactor,
            marketData.decimals,
            fixedLenderAddress
        );
    }

    /**
     * @dev Function to get account's liquidity
     * @param account wallet to retrieve liquidity
     */
    function getAccountLiquidity(address account)
        external
        view
        override
        returns (uint256, uint256)
    {
        return book.accountLiquidity(oracle, account, address(0), 0, 0);
    }

    /**
     * @dev Function to calculate the amount of assets to be seized
     *      - when a position is undercollaterized it should be repaid and this functions calculates the
     *        amount of collateral to be seized
     * @param fixedLenderCollateral market where the assets will be liquidated (should be msg.sender on FixedLender.sol)
     * @param fixedLenderBorrowed market from where the debt is pending
     * @param actualRepayAmount repay amount in the borrowed asset
     */
    function liquidateCalculateSeizeAmount(
        address fixedLenderBorrowed,
        address fixedLenderCollateral,
        uint256 actualRepayAmount
    ) external view override returns (uint256) {
        /* Read oracle prices for borrowed and collateral markets */
        uint256 priceBorrowed = oracle.getAssetPrice(
            IFixedLender(fixedLenderBorrowed).underlyingTokenName()
        );
        uint256 priceCollateral = oracle.getAssetPrice(
            IFixedLender(fixedLenderCollateral).underlyingTokenName()
        );

        uint256 amountInUSD = DecimalMath.getTokenAmountInUSD(
            actualRepayAmount,
            priceBorrowed,
            book.markets[fixedLenderBorrowed].decimals
        );
        // 10**18: usd amount decimals
        uint256 seizeTokens = DecimalMath.getTokenAmountFromUsd(
            amountInUSD,
            priceCollateral,
            book.markets[fixedLenderCollateral].decimals
        );

        return seizeTokens.mul_(liquidationIncentive);
    }

    /**
     * @dev Function to retrieve all markets
     */
    function getMarketAddresses()
        external
        view
        override
        returns (address[] memory)
    {
        return marketsAddresses;
    }

    /**
     * @dev Function to be called before someone wants to interact with its smart pool position.
     *      This function checks if the user has no outstanding debts.
     *      This function is called indirectly from fixedLender contracts(withdraw), eToken transfers and directly from
     *      this contract when the user wants to exit a market.
     * @param fixedLenderAddress address of the fixedLender where the smart pool belongs
     * @param account address of the user to check for possible shortfall
     * @param amount amount that the user wants to withdraw or transfer
     */
    function validateAccountShortfall(
        address fixedLenderAddress,
        address account,
        uint256 amount
    ) public view override {
        /* If the user is not 'in' the market, then we can bypass the liquidity check */
        if (!book.markets[fixedLenderAddress].accountMembership[account]) {
            return;
        }

        /* Otherwise, perform a hypothetical liquidity check to guard against shortfall */
        (, uint256 shortfall) = book.accountLiquidity(
            oracle,
            account,
            fixedLenderAddress,
            amount,
            0
        );
        if (shortfall > 0) {
            revert GenericError(ErrorCode.INSUFFICIENT_LIQUIDITY);
        }
    }

    /**
     * @dev This function verifies if market is listed as valid
     * @param fixedLenderAddress address of the fixedLender to be validated by the auditor
     */
    function validateMarketListed(address fixedLenderAddress) internal view {
        if (!book.markets[fixedLenderAddress].isListed) {
            revert GenericError(ErrorCode.MARKET_NOT_LISTED);
        }
    }
}<|MERGE_RESOLUTION|>--- conflicted
+++ resolved
@@ -216,64 +216,6 @@
     }
 
     /**
-<<<<<<< HEAD
-     * @dev Hook function to be called before someone wants to receive its money back from a maturity pool.
-     *      This function verifies if market is valid, maturity is MATURED and accrues rewards accordingly.
-     *      This function is called from fixedLender contracts.
-     * @param fixedLenderAddress address of the fixedLender that will lend money in a maturity
-     * @param redeemer address of the user that wants to withdraw it's money
-     * @param maturityDate timestamp for the maturity date that the user wants to get it's money from. It should
-     *                     be in a MATURED state (meaning that the date is VALID + MATURED)
-     */
-    function beforeWithdrawMP(
-        address fixedLenderAddress,
-        address redeemer,
-        uint256 maturityDate
-    ) external override {
-        if (!book.markets[fixedLenderAddress].isListed) {
-            revert GenericError(ErrorCode.MARKET_NOT_LISTED);
-        }
-
-        _requirePoolState(
-            maturityDate,
-            TSUtils.State.VALID,
-            TSUtils.State.MATURED
-        );
-
-        rewardsState.updateExaMPSupplyIndex(block.number, fixedLenderAddress);
-        rewardsState.distributeMPSupplierExa(fixedLenderAddress, redeemer);
-    }
-
-    /**
-     * @dev Hook function to be called before someone wants to repay its debt in a market/maturity.
-     *      This function verifies if market is valid, maturity is MATURED and accrues rewards accordingly.
-     *      This function is called from fixedLender contracts.
-     * @param fixedLenderAddress address of the fixedLender that will collect money in a maturity
-     * @param borrower address of the user that wants to repay its debt
-     * @param maturityDate pool ID in which the user is trying to repay debt
-     */
-    function beforeRepayMP(
-        address fixedLenderAddress,
-        address borrower,
-        uint256 maturityDate
-    ) external override {
-        if (!book.markets[fixedLenderAddress].isListed) {
-            revert GenericError(ErrorCode.MARKET_NOT_LISTED);
-        }
-
-        _requirePoolState(
-            maturityDate,
-            TSUtils.State.VALID,
-            TSUtils.State.MATURED
-        );
-
-        rewardsState.updateExaMPBorrowIndex(block.number, fixedLenderAddress);
-        rewardsState.distributeMPBorrowerExa(fixedLenderAddress, borrower);
-    }
-
-    /**
-=======
->>>>>>> aeedc9a9
      * @dev Function to allow/reject liquidation of assets. This function can be called
      *      externally, but only will have effect when called from a fixedLender.
      * @param fixedLenderBorrowed market from where the debt is pending
