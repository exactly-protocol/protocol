// SPDX-License-Identifier: GPL-3.0-or-later
pragma solidity ^0.8.0;

struct Pool {
    uint256 lent;
    uint256 supplied;
}

interface IExafin {
<<<<<<< HEAD
    function rateForSupply(uint256 amount, uint256 maturityDate)
        external
        view
        returns (uint256, Pool memory);

    function rateToBorrow(uint256 amount, uint256 maturityDate)
        external
        view
        returns (uint256, Pool memory);

    function borrow(
        address to,
        uint256 amount,
        uint256 maturityDate
    ) external;

    function supply(
        address from,
        uint256 amount,
        uint256 maturityDate
    ) external;

=======
    function rateForSupply(uint256 amount, uint256 maturityDate) external view returns (uint256, Pool memory);
    function rateToBorrow(uint256 amount, uint256 maturityDate) external view returns (uint256, Pool memory);
    function borrow(address to, uint256 amount, uint256 maturityDate) external;
    function supply(address from, uint256 amount, uint256 maturityDate) external;
    function redeem(address payable redeemer, uint redeemAmount, uint commission, uint maturityDate) external;
>>>>>>> 3c2f3400
    function tokenName() external view returns (string calldata);

    function getAccountSnapshot(address who, uint256 timestamp)
        external
        view
        returns (
            uint256,
            uint256,
            uint256
        );

    function getTotalBorrows(uint256 maturityDate)
        external
        view
        returns (uint256);
}<|MERGE_RESOLUTION|>--- conflicted
+++ resolved
@@ -7,7 +7,6 @@
 }
 
 interface IExafin {
-<<<<<<< HEAD
     function rateForSupply(uint256 amount, uint256 maturityDate)
         external
         view
@@ -30,13 +29,13 @@
         uint256 maturityDate
     ) external;
 
-=======
-    function rateForSupply(uint256 amount, uint256 maturityDate) external view returns (uint256, Pool memory);
-    function rateToBorrow(uint256 amount, uint256 maturityDate) external view returns (uint256, Pool memory);
-    function borrow(address to, uint256 amount, uint256 maturityDate) external;
-    function supply(address from, uint256 amount, uint256 maturityDate) external;
-    function redeem(address payable redeemer, uint redeemAmount, uint commission, uint maturityDate) external;
->>>>>>> 3c2f3400
+    function redeem(
+        address payable redeemer,
+        uint256 redeemAmount,
+        uint256 commission,
+        uint256 maturityDate
+    ) external;
+
     function tokenName() external view returns (string calldata);
 
     function getAccountSnapshot(address who, uint256 timestamp)
