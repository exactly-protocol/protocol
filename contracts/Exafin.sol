--- conflicted
+++ resolved
@@ -154,14 +154,26 @@
             maturityDate
         );
 
-        pool.borrowed += amount;
+        pool.borrowed = pool.borrowed + amount;
+
+        if (amount > pool.available) {
+            smartPool.borrowed = smartPool.borrowed + amount - pool.available;
+            pool.debt = pool.debt + amount - pool.available;
+            pool.supplied = pool.supplied + amount - pool.available;
+            pool.available = 0;
+            newDebt = true;
+        } else {
+            pool.available = pool.available - amount;    
+        }
+
+        // if (amount > (pool.supplied - pool.debt)) {
+        //     smartPool.borrowed = smartPool.borrowed + (amount - pool.supplied - pool.debt);
+        //     pool.debt += amount - pool.supplied;
+        //     pool.supplied += amount;
+        //     newDebt = true;
+        // }
+
         pools[maturityDate] = pool;
-
-        if (amount > (pool.supplied - pool.debt)) {
-            smartPool.borrowed = smartPool.borrowed + (amount - pool.supplied - pool.debt);
-            pool.debt += amount - pool.supplied;
-            newDebt = true;
-        }
 
         uint256 commissionRate = interestRateModel.getRateToBorrow(
             amount,
@@ -192,14 +204,10 @@
         uint256 amount,
         uint256 maturityDate
     ) override public nonReentrant {
-<<<<<<< HEAD
-        if(!TSUtils.isPoolID(maturityDate)) revert GenericError(ErrorCode.INVALID_POOL_ID);
-=======
 
         if(!TSUtils.isPoolID(maturityDate)) {
             revert GenericError(ErrorCode.INVALID_POOL_ID);
         }
->>>>>>> d42acf5a
 
         PoolLib.Pool memory pool = pools[maturityDate];
 
@@ -216,18 +224,22 @@
         if (pool.debt > 0) {
             if (amount > pool.debt) {
                 pool.debt = 0;
-                pool.supplied += amount - pool.debt;
+                pool.supplied += amount;
+                pool.available = amount - pool.debt;
                 smartPool.supplied = amount;
             } else {
                 pool.debt -= amount;
                 smartPool.supplied = amount;
             }
         } else {
-            pool.supplied += amount;
+            pool.supplied = pool.supplied + amount;
+            pool.available = pool.available + amount;
         }
 
         pools[maturityDate] = pool;
 
+        console.log("Supply");
+        console.log(pool.borrowed, pool.supplied, pool.available, pool.debt);
 
         uint256 commissionRate = interestRateModel.getRateToSupply(
             amount,
