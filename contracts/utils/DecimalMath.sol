// SPDX-License-Identifier: GPL-3.0-or-later
pragma solidity ^0.8.4;

import "@openzeppelin/contracts/utils/math/SafeCast.sol";
import "@openzeppelin/contracts/utils/math/SafeMath.sol";
import "hardhat/console.sol";

struct Double {
    uint256 value;
}

library DecimalMath {

    uint256 private constant NUMBER_SCALE = 1e18;
    uint256 private constant DOUBLE_SCALE = 1e36;

    function mul_(uint256 a, uint256 b) internal pure returns (uint256) {
        return a * b / NUMBER_SCALE;
    }

    function mul_(uint256 a, uint256 b, uint256 scale) internal pure returns (uint256) {
        return a * b / scale;
    }

    function div_(uint256 a, uint256 b, uint256 scale) internal pure returns (uint256) {
        return a * scale / b;
    }

    function div_(uint256 a, uint256 b) internal pure returns (uint256) {
        return a * NUMBER_SCALE / b;
    }

<<<<<<< HEAD
=======
    function div_(Double memory a, Double memory b) internal pure returns (Double memory) {
        return Double({value: a.value * DOUBLE_SCALE / b.value});
    }

    function mul_(Double memory a, Double memory b) internal pure returns (Double memory) {
        return Double({value: a.value * b.value / DOUBLE_SCALE});
    }

    function mul_(uint a, Double memory b) internal pure returns (uint) {
        return a * b.value / DOUBLE_SCALE;
    }

    function add_(Double memory a, Double memory b) internal pure returns (Double memory) {
        return Double({value: a.value + b.value});
    }

    function sub_(Double memory a, Double memory b) internal pure returns (Double memory) {
        return Double({value: a.value - b.value});
    }

    function fraction(uint a, uint b) internal pure returns (Double memory) {
        return Double({value: (a * DOUBLE_SCALE / b)});
    }

    // @notice Converts an amount of a particular token into a normalized USD value
    // @dev it abstracts the decimals of the token, it's used to compute liquidity
    // @param tokenAmount the amount of the token to convert to USD
    // @param oraclePrice the price of the token, as returned from the oracle
    // @param underlyingDecimals the decimals of the token (eg: 18 instead of 10**18)
    // @return the amount of USD the asset represents, normalized to 18 decimals precision
    function getTokenAmountInUSD(uint256 tokenAmount, uint256 oraclePrice, uint8 underlyingDecimals) internal pure returns (uint256){
      uint256 tokenScale = 10**underlyingDecimals;
      uint256 normalizedTokenAmount = tokenAmount* NUMBER_SCALE / tokenScale;
      return normalizedTokenAmount*oraclePrice/NUMBER_SCALE;
    }

    // @notice Converts normalized USD value into an  amount of a particular token
    // @dev it abstracts the decimals of the token, it's used to get the seizable amount in a liquidation
    // @param usdAmount the amount of usd to convert to the token
    // @param oraclePrice the price of the token, as returned from the oracle
    // @param tokenDecimals the decimals of the token (eg: 18 instead of 10**18)
    // @return the raw amount of the token equivalent to the provided usd amount
    function getTokenAmountFromUsd(uint256 usdAmount, uint256 oraclePrice, uint8 tokenDecimals) internal pure returns(uint256) {
        return ((usdAmount * NUMBER_SCALE/oraclePrice)*10**tokenDecimals)/ NUMBER_SCALE;
    }
>>>>>>> 7bbd66fc
}<|MERGE_RESOLUTION|>--- conflicted
+++ resolved
@@ -10,38 +10,43 @@
 }
 
 library DecimalMath {
-
     uint256 private constant NUMBER_SCALE = 1e18;
     uint256 private constant DOUBLE_SCALE = 1e36;
 
     function mul_(uint256 a, uint256 b) internal pure returns (uint256) {
-        return a * b / NUMBER_SCALE;
+        return (a * b) / NUMBER_SCALE;
     }
 
-    function mul_(uint256 a, uint256 b, uint256 scale) internal pure returns (uint256) {
-        return a * b / scale;
+    function mul_(
+        uint256 a,
+        uint256 b,
+        uint256 scale
+    ) internal pure returns (uint256) {
+        return (a * b) / scale;
     }
 
-    function div_(uint256 a, uint256 b, uint256 scale) internal pure returns (uint256) {
-        return a * scale / b;
+    function div_(
+        uint256 a,
+        uint256 b,
+        uint256 scale
+    ) internal pure returns (uint256) {
+        return (a * scale) / b;
     }
 
     function div_(uint256 a, uint256 b) internal pure returns (uint256) {
-        return a * NUMBER_SCALE / b;
+        return (a * NUMBER_SCALE) / b;
     }
 
-<<<<<<< HEAD
-=======
     function div_(Double memory a, Double memory b) internal pure returns (Double memory) {
-        return Double({value: a.value * DOUBLE_SCALE / b.value});
+        return Double({value: (a.value * DOUBLE_SCALE) / b.value});
     }
 
     function mul_(Double memory a, Double memory b) internal pure returns (Double memory) {
-        return Double({value: a.value * b.value / DOUBLE_SCALE});
+        return Double({value: (a.value * b.value) / DOUBLE_SCALE});
     }
 
-    function mul_(uint a, Double memory b) internal pure returns (uint) {
-        return a * b.value / DOUBLE_SCALE;
+    function mul_(uint256 a, Double memory b) internal pure returns (uint256) {
+        return (a * b.value) / DOUBLE_SCALE;
     }
 
     function add_(Double memory a, Double memory b) internal pure returns (Double memory) {
@@ -52,8 +57,8 @@
         return Double({value: a.value - b.value});
     }
 
-    function fraction(uint a, uint b) internal pure returns (Double memory) {
-        return Double({value: (a * DOUBLE_SCALE / b)});
+    function fraction(uint256 a, uint256 b) internal pure returns (Double memory) {
+        return Double({value: ((a * DOUBLE_SCALE) / b)});
     }
 
     // @notice Converts an amount of a particular token into a normalized USD value
@@ -62,10 +67,14 @@
     // @param oraclePrice the price of the token, as returned from the oracle
     // @param underlyingDecimals the decimals of the token (eg: 18 instead of 10**18)
     // @return the amount of USD the asset represents, normalized to 18 decimals precision
-    function getTokenAmountInUSD(uint256 tokenAmount, uint256 oraclePrice, uint8 underlyingDecimals) internal pure returns (uint256){
-      uint256 tokenScale = 10**underlyingDecimals;
-      uint256 normalizedTokenAmount = tokenAmount* NUMBER_SCALE / tokenScale;
-      return normalizedTokenAmount*oraclePrice/NUMBER_SCALE;
+    function getTokenAmountInUSD(
+        uint256 tokenAmount,
+        uint256 oraclePrice,
+        uint8 underlyingDecimals
+    ) internal pure returns (uint256) {
+        uint256 tokenScale = 10**underlyingDecimals;
+        uint256 normalizedTokenAmount = (tokenAmount * NUMBER_SCALE) / tokenScale;
+        return (normalizedTokenAmount * oraclePrice) / NUMBER_SCALE;
     }
 
     // @notice Converts normalized USD value into an  amount of a particular token
@@ -74,8 +83,11 @@
     // @param oraclePrice the price of the token, as returned from the oracle
     // @param tokenDecimals the decimals of the token (eg: 18 instead of 10**18)
     // @return the raw amount of the token equivalent to the provided usd amount
-    function getTokenAmountFromUsd(uint256 usdAmount, uint256 oraclePrice, uint8 tokenDecimals) internal pure returns(uint256) {
-        return ((usdAmount * NUMBER_SCALE/oraclePrice)*10**tokenDecimals)/ NUMBER_SCALE;
+    function getTokenAmountFromUsd(
+        uint256 usdAmount,
+        uint256 oraclePrice,
+        uint8 tokenDecimals
+    ) internal pure returns (uint256) {
+        return (((usdAmount * NUMBER_SCALE) / oraclePrice) * 10**tokenDecimals) / NUMBER_SCALE;
     }
->>>>>>> 7bbd66fc
 }