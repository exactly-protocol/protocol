// SPDX-License-Identifier: GPL-3.0-or-later
pragma solidity ^0.8.4;

import "@openzeppelin/contracts/token/ERC20/IERC20.sol";
import "@openzeppelin/contracts/token/ERC20/utils/SafeERC20.sol";
import "@openzeppelin/contracts/security/ReentrancyGuard.sol";
import "@openzeppelin/contracts/access/AccessControl.sol";
import "@openzeppelin/contracts/security/Pausable.sol";

import "./EToken.sol";
import "./interfaces/IFixedLender.sol";
import "./interfaces/IAuditor.sol";
import "./interfaces/IEToken.sol";
import "./interfaces/IInterestRateModel.sol";
import "./utils/TSUtils.sol";
import "./utils/DecimalMath.sol";
import "./utils/Errors.sol";

contract FixedLender is IFixedLender, ReentrancyGuard, AccessControl, Pausable {
    using SafeERC20 for IERC20;
    using PoolLib for PoolLib.MaturityPool;
    using DecimalMath for uint256;

    mapping(uint256 => mapping(address => uint256)) public mpUserSuppliedAmount;
    mapping(uint256 => mapping(address => uint256)) public mpUserBorrowedAmount;
    mapping(address => uint256[]) public userMpBorrowed;
    mapping(uint256 => PoolLib.MaturityPool) public maturityPools;
    uint256 public smartPoolBorrowed;
    uint256 private liquidationFee = 2.8e16; //2.8%
    uint256 private protocolFee; // 0%
    uint256 public protocolEarnings;
    bytes32 public constant PAUSER_ROLE = keccak256("PAUSER_ROLE");

    IERC20 public override trustedUnderlying;
    IEToken public override eToken;
    string public override underlyingTokenName;

    IAuditor public auditor;
    IInterestRateModel public interestRateModel;

    // Total deposits in all maturities
    uint256 public override totalMpDeposits;
    mapping(address => uint256) public override totalMpDepositsUser;

    // Total borrows in all maturities
    uint256 public override totalMpBorrows;
    mapping(address => uint256) public override totalMpBorrowsUser;

    /**
     * @notice Event emitted when a user borrows amount of an asset from a
     *         certain maturity date
     * @param to address which borrowed the asset
     * @param amount of the asset that it was borrowed
     * @param commission is the amount extra that it will need to be paid at
     *                   maturity
     * @param maturityDate dateID/poolID/maturity in which the user will have
     *                     to repay the loan
     */
    event BorrowFromMaturityPool(
        address indexed to,
        uint256 amount,
        uint256 commission,
        uint256 maturityDate
    );

    /**
     * @notice Event emitted when a user deposits an amount of an asset to a
     *         certain maturity date collecting a commission at the end of the
     *         period
     * @param from address which deposited the asset
     * @param amount of the asset that it was deposited
     * @param commission is the amount extra that it will be collected at maturity
     * @param maturityDate dateID/poolID/maturity in which the user will be able
     *                     to collect his deposit + his commission
     */
    event DepositToMaturityPool(
        address indexed from,
        uint256 amount,
        uint256 commission,
        uint256 maturityDate
    );

    /**
     * @notice Event emitted when a user collects its deposits after maturity
     * @param from address which will be collecting the asset
     * @param amount of the asset that it was deposited
     * @param maturityDate poolID where the user collected its deposits
     */
    event WithdrawFromMaturityPool(
        address indexed from,
        uint256 amount,
        uint256 maturityDate
    );

    /**
     * @notice Event emitted when a user repays its borrows after maturity
     * @param payer address which repaid the previously borrowed amount
     * @param borrower address which had the original debt
     * @param penalty amount paid for penalties
     * @param debtCovered amount of the debt that it was covered in this repayment
     * @param maturityDate poolID where the user repaid its borrowed amounts
     */
    event RepayToMaturityPool(
        address indexed payer,
        address indexed borrower,
        uint256 penalty,
        uint256 debtCovered,
        uint256 maturityDate
    );

    /**
     * @notice Event emitted when a user's position had a liquidation
     * @param liquidator address which repaid the previously borrowed amount
     * @param borrower address which had the original debt
     * @param repayAmount amount of the asset that it was repaid
     * @param fixedLenderCollateral address of the asset that it was seized
     *                              by the liquidator
     * @param seizedAmount amount seized of the collateral
     * @param maturityDate poolID where the borrower had an uncollaterized position
     */
    event LiquidateBorrow(
        address liquidator,
        address borrower,
        uint256 repayAmount,
        address fixedLenderCollateral,
        uint256 seizedAmount,
        uint256 maturityDate
    );

    /**
     * @notice Event emitted when a user's collateral has been seized
     * @param liquidator address which seized this collateral
     * @param borrower address which had the original debt
     * @param seizedAmount amount seized of the collateral
     */
    event SeizeAsset(
        address liquidator,
        address borrower,
        uint256 seizedAmount
    );

    /**
     * @notice Event emitted reserves have been added to the protocol
     * @param benefactor address added a certain amount to its reserves
     * @param addAmount amount added as reserves as part of the liquidation event
     */
    event AddReserves(address benefactor, uint256 addAmount);

    /**
     * @notice Event emitted when a user contributed to the smart pool
     * @param user address that added a certain amount to the smart pool
     * @param amount amount added to the smart pool
     */
    event DepositToSmartPool(address indexed user, uint256 amount);

    /**
     * @notice Event emitted when a user contributed to the smart pool
     * @param user address that withdrew a certain amount from the smart pool
     * @param amount amount withdrawn to the smart pool
     */
    event WithdrawFromSmartPool(address indexed user, uint256 amount);

    constructor(
        address _tokenAddress,
        string memory _underlyingTokenName,
        address _eTokenAddress,
        address _auditorAddress,
        address _interestRateModelAddress
    ) {
        _setupRole(DEFAULT_ADMIN_ROLE, msg.sender);
        trustedUnderlying = IERC20(_tokenAddress);
        trustedUnderlying.safeApprove(address(this), type(uint256).max);
        underlyingTokenName = _underlyingTokenName;

        auditor = IAuditor(_auditorAddress);
        eToken = IEToken(_eTokenAddress);
        interestRateModel = IInterestRateModel(_interestRateModelAddress);
    }

    /**
     * @dev Lends to a wallet for a certain maturity date/pool
     * @param amount amount to send to the msg.sender
     * @param maturityDate maturity date for repayment
     * @param maxAmountAllowed maximum amount of debt that
     *        the user is willing to accept for the transaction
     *        to go through
     */
    function borrowFromMaturityPool(
        uint256 amount,
        uint256 maturityDate,
        uint256 maxAmountAllowed
    ) external override nonReentrant whenNotPaused {
        if (!TSUtils.isPoolID(maturityDate)) {
            revert GenericError(ErrorCode.INVALID_POOL_ID);
        }

        uint256 smartPoolSupply = eToken.totalSupply();
        uint256 maxDebt = smartPoolSupply / auditor.maxFuturePools();

        smartPoolBorrowed += maturityPools[maturityDate].takeMoney(
            amount,
            maxDebt
        );

        PoolLib.MaturityPool memory pool = maturityPools[maturityDate];

        uint256 commissionRate = interestRateModel.getRateToBorrow(
            maturityDate,
            pool,
            smartPoolBorrowed,
            smartPoolSupply,
            true
        );
        uint256 commission = amount.mul_(commissionRate);

        if (amount + commission > maxAmountAllowed) {
            revert GenericError(ErrorCode.TOO_MUCH_SLIPPAGE);
        }

        uint256 totalBorrow = amount + commission;
        // reverts on failure
        auditor.beforeBorrowMP(
            address(this),
            msg.sender,
            totalBorrow,
            maturityDate
        );
        if (mpUserBorrowedAmount[maturityDate][msg.sender] == 0) {
            userMpBorrowed[msg.sender].push(maturityDate);
        }

        maturityPools[maturityDate].addFee(maturityDate, commission);

        mpUserBorrowedAmount[maturityDate][msg.sender] += totalBorrow;
        totalMpBorrows += totalBorrow;
        totalMpBorrowsUser[msg.sender] += totalBorrow;

        trustedUnderlying.safeTransfer(msg.sender, amount);

        emit BorrowFromMaturityPool(
            msg.sender,
            amount,
            commission,
            maturityDate
        );
    }

    /**
     * @dev Deposits a certain amount to the protocol for
     *      a certain maturity date/pool
     * @param amount amount to receive from the msg.sender
     * @param maturityDate maturity date / pool ID
     * @param minAmountRequired minimum amount of capital required
     *        by the depositor for the transaction to be accepted
     */
    function depositToMaturityPool(
        uint256 amount,
        uint256 maturityDate,
        uint256 minAmountRequired
    ) external override nonReentrant whenNotPaused {
        // reverts on failure
        auditor.beforeDepositMP(address(this), msg.sender, maturityDate);

        amount = doTransferIn(msg.sender, amount);

        uint256 commission = maturityPools[maturityDate].addMoney(
            maturityDate,
            amount
        );

        if (amount + commission < minAmountRequired) {
            revert GenericError(ErrorCode.TOO_MUCH_SLIPPAGE);
        }

        uint256 currentTotalDeposit = amount + commission;
        mpUserSuppliedAmount[maturityDate][msg.sender] += currentTotalDeposit;
        totalMpDeposits += currentTotalDeposit;
        totalMpDepositsUser[msg.sender] += currentTotalDeposit;

        emit DepositToMaturityPool(
            msg.sender,
            amount,
            commission,
            maturityDate
        );
    }

    /**
     * @notice User collects a certain amount of underlying asset after having
     *         supplied tokens until a certain maturity date
     * @dev The pool that the user is trying to retrieve the money should be matured
     * @param redeemer The address of the account which is redeeming the tokens
     * @param redeemAmount The number of underlying tokens to receive
     * @param maturityDate The matured date for which we're trying to retrieve the funds
     */
    function withdrawFromMaturityPool(
        address payable redeemer,
        uint256 redeemAmount,
        uint256 maturityDate
    ) external override nonReentrant {
        if (redeemAmount == 0) {
            revert GenericError(ErrorCode.REDEEM_CANT_BE_ZERO);
        }

        // reverts on failure
        auditor.beforeWithdrawMP(address(this), redeemer, maturityDate);

        uint256 maxDebt = eToken.totalSupply() / auditor.maxFuturePools();
        smartPoolBorrowed += maturityPools[maturityDate].takeMoney(
            redeemAmount,
            maxDebt
        );

        mpUserSuppliedAmount[maturityDate][redeemer] -= redeemAmount;
        totalMpDeposits -= redeemAmount;
        totalMpDepositsUser[redeemer] -= redeemAmount;

        require(
            trustedUnderlying.balanceOf(address(this)) >= redeemAmount,
            "Not enough liquidity"
        );

        trustedUnderlying.safeTransfer(redeemer, redeemAmount);

        emit WithdrawFromMaturityPool(redeemer, redeemAmount, maturityDate);
    }

    /**
     * @notice Sender repays an amount of borrower's debt for a maturity date
     * @dev The pool that the user is trying to repay to should be matured
     * @param borrower The address of the account that has the debt
     * @param maturityDate The matured date where the debt is located
     * @param repayAmount amount to be paid for the borrower's debt
     */
    function repayToMaturityPool(
        address borrower,
        uint256 maturityDate,
        uint256 repayAmount
    ) external override nonReentrant whenNotPaused {
        // reverts on failure
        auditor.beforeRepayMP(address(this), borrower, maturityDate);

        _repay(msg.sender, borrower, repayAmount, maturityDate);
    }

    /**
     * @notice Function to liquidate an uncollaterized position
     * @dev Msg.sender liquidates a borrower's position and repays a certain amount of debt
     *      for a maturity date, seizing a part of borrower's collateral
     * @param borrower wallet that has an outstanding debt for a certain maturity date
     * @param repayAmount amount to be repaid by liquidator(msg.sender)
     * @param fixedLenderCollateral address of fixedLender from which the collateral will be seized to give the liquidator
     * @param maturityDate maturity date for which the position will be liquidated
     */
    function liquidate(
        address borrower,
        uint256 repayAmount,
        IFixedLender fixedLenderCollateral,
        uint256 maturityDate
    ) external override nonReentrant whenNotPaused returns (uint256) {
        return
            _liquidate(
                msg.sender,
                borrower,
                repayAmount,
                fixedLenderCollateral,
                maturityDate
            );
    }

    /**
     * @notice public function to transfer funds from protocol earnings to a specified wallet
     * @param who address which will receive the funds
     * @param amount amount to be transfered
     */
    function withdrawEarnings(address who, uint256 amount)
        external
        override
        onlyRole(DEFAULT_ADMIN_ROLE)
    {
        protocolEarnings -= amount;
        trustedUnderlying.safeTransferFrom(address(this), who, amount);
    }

    /**
     * @notice Public function to seize a certain amount of tokens
     * @dev Public function for liquidator to seize borrowers tokens in the smart pool.
     *      This function will only be called from another FixedLender, on `liquidation` calls.
     *      That's why msg.sender needs to be passed to the private function (to be validated as a market)
     * @param liquidator address which will receive the seized tokens
     * @param borrower address from which the tokens will be seized
     * @param seizeAmount amount to be removed from borrower's posession
     */
    function seize(
        address liquidator,
        address borrower,
        uint256 seizeAmount
    ) external override nonReentrant whenNotPaused {
        _seize(msg.sender, liquidator, borrower, seizeAmount);
    }

    /**
     * @dev Deposits an `amount` of underlying asset into the smart pool, receiving in return overlying eTokens.
     * - E.g. User deposits 100 USDC and gets in return 100 eUSDC
     * @param amount The amount to be deposited
     */
    function depositToSmartPool(uint256 amount)
        external
        override
        whenNotPaused
    {
        auditor.beforeDepositSP(address(this), msg.sender);
        amount = doTransferIn(msg.sender, amount);
        eToken.mint(msg.sender, amount);
        emit DepositToSmartPool(msg.sender, amount);
    }

    /**
     * @dev Withdraws an `amount` of underlying asset from the smart pool, burning the equivalent eTokens owned
     * - E.g. User has 100 eUSDC, calls withdraw() and receives 100 USDC, burning the 100 eUSDC
     * @param amount The underlying amount to be withdrawn
     * - Send the value type(uint256).max in order to withdraw the whole eToken balance
     */
    function withdrawFromSmartPool(uint256 amount) external override {
        auditor.beforeWithdrawSP(address(this), msg.sender, amount);

        uint256 userBalance = eToken.balanceOf(msg.sender);
        uint256 amountToWithdraw = amount;
        if (amount == type(uint256).max) {
            amountToWithdraw = userBalance;
        }

        // We check if the underlying liquidity that the user wants to withdraw is borrowed
        if (eToken.totalSupply() - amountToWithdraw < smartPoolBorrowed) {
            revert GenericError(ErrorCode.INSUFFICIENT_PROTOCOL_LIQUIDITY);
        }

        eToken.burn(msg.sender, amountToWithdraw);
        trustedUnderlying.safeTransfer(msg.sender, amountToWithdraw);

        emit WithdrawFromSmartPool(msg.sender, amount);
    }

    /**
     * @dev Sets the protocol's liquidation fee for the underlying asset of this fixedLender
     * @param _liquidationFee fee that the protocol earns when position is liquidated
     */
    function setLiquidationFee(uint256 _liquidationFee)
        external
        onlyRole(DEFAULT_ADMIN_ROLE)
    {
        liquidationFee = _liquidationFee;
    }

    /**
     * @dev Sets the protocol's fee for revenues
     * @param _protocolFee that the protocol earns when position is liquidated
     */
    function setProtocolFee(uint256 _protocolFee)
        external
        onlyRole(DEFAULT_ADMIN_ROLE)
    {
        protocolFee = _protocolFee;
    }

    /**
     * @dev Sets the _pause state to true in case of emergency, triggered by an authorized account
     */
    function pause() external onlyRole(PAUSER_ROLE) {
        _pause();
    }

    /**
     * @dev Sets the _pause state to false when threat is gone, triggered by an authorized account
     */
    function unpause() external onlyRole(PAUSER_ROLE) {
        _unpause();
    }

    /**
     * @dev Gets current snapshot for a wallet in certain maturity
     * @param who wallet to return status snapshot in the specified maturity date
     * @param maturityDate maturityDate
     * - Send the value 0 in order to get the snapshot for all maturities where the user borrowed
     * @return the amount the user deposited to the smart pool and the total money he owes from maturities
     */
    function getAccountSnapshot(address who, uint256 maturityDate)
        public
        view
        override
        returns (uint256, uint256)
    {
        uint256 debt;
        if (maturityDate == 0) {
            for (uint256 i = 0; i < userMpBorrowed[who].length; i++) {
                debt += getAccountDebt(who, userMpBorrowed[who][i]);
            }
        } else {
            debt = getAccountDebt(who, maturityDate);
        }

        return (eToken.balanceOf(who), debt);
    }

    /**
     * @dev Gets the total amount of borrowed money for a maturityDate
     * @param maturityDate maturity date
     */
    function getTotalMpBorrows(uint256 maturityDate)
        public
        view
        override
        returns (uint256)
    {
        if (!TSUtils.isPoolID(maturityDate)) {
            revert GenericError(ErrorCode.INVALID_POOL_ID);
        }
        return maturityPools[maturityDate].borrowed;
    }

    /**
     * @dev Gets the auditor contract interface being used to validate positions
     */
    function getAuditor() public view override returns (IAuditor) {
        return IAuditor(auditor);
    }

    /**
     * @notice This function allows to (partially) repay a position
     * @dev Internal repay function, it allows to partially pay debt and it
     *      should be called after `beforeRepayMP` or `liquidateAllowed`
     *      on the auditor
     * @param payer the address of the account that will pay the debt
     * @param borrower the address of the account that has the debt
     * @param repayAmount the amount of debt of the pool that should be paid
     * @param maturityDate the maturityDate to access the pool
     * @return the actual amount that it was transferred into the protocol
     */
    function _repay(
        address payer,
        address borrower,
        uint256 repayAmount,
        uint256 maturityDate
    ) internal returns (uint256) {
        if (repayAmount == 0) {
            revert GenericError(ErrorCode.REPAY_ZERO);
        }

        repayAmount = doTransferIn(payer, repayAmount);
        (, uint256 amountOwed) = getAccountSnapshot(borrower, maturityDate);

        if (repayAmount > amountOwed) {
            revert GenericError(ErrorCode.TOO_MUCH_REPAY_TRANSFER);
        }

        uint256 amountBorrowed = mpUserBorrowedAmount[maturityDate][borrower];

        // We calculate the amount of the debt this covers, paying proportionally
        // the amount of interests on the overdue debt. If repay amount = amount owed,
        // then amountBorrowed is what should be discounted to the users account
        uint256 debtCovered = (repayAmount * amountBorrowed) / amountOwed;
        uint256 penalties = repayAmount - debtCovered;

        mpUserBorrowedAmount[maturityDate][borrower] =
            amountBorrowed -
            debtCovered;

<<<<<<< HEAD
        // Pays back in the following order:
        //       1) Maturity Pool Depositors
        //       2) Smart Pool Debt
        //       3) Earnings Smart Pool the rest
        (
            uint256 smartPoolDebtReduction,
            uint256 fee,
            uint256 earningsRepay
        ) = maturityPools[maturityDate].repay(maturityDate, repayAmount);

        // We take a share of the spread of the protocol
        uint256 protocolShare = fee.mul_(protocolFee);
        protocolEarnings += protocolShare;
        eToken.accrueEarnings(fee - protocolShare + earningsRepay);

        smartPoolBorrowed -= smartPoolDebtReduction;
=======
        if (mpUserBorrowedAmount[maturityDate][borrower] == 0) {
            uint256[] memory userMaturitiesBorrowedList = userMpBorrowed[
                borrower
            ];
            uint256 len = userMaturitiesBorrowedList.length;
            uint256 maturityIndex = len;
            for (uint256 i = 0; i < len; i++) {
                if (userMaturitiesBorrowedList[i] == maturityDate) {
                    maturityIndex = i;
                    break;
                }
            }

            // We *must* have found the maturity in the list or our redundant data structure is broken
            assert(maturityIndex < len);

            // copy last item in list to location of item to be removed, reduce length by 1
            uint256[] storage storedList = userMpBorrowed[borrower];
            storedList[maturityIndex] = storedList[storedList.length - 1];
            storedList.pop();
        }

        maturityPools[maturityDate].addMoney(maturityDate, debtCovered);
>>>>>>> f1f3d581
        totalMpBorrows -= debtCovered;
        totalMpBorrowsUser[borrower] -= debtCovered;

        emit RepayToMaturityPool(
            payer,
            borrower,
            penalties,
            debtCovered,
            maturityDate
        );

        return repayAmount;
    }

    /**
     * @notice Internal Function to liquidate an uncollaterized position
     * @dev Liquidator liquidates a borrower's position and repays a certain amount of collateral
     *      for a maturity date, seizing a part of borrower's collateral
     * @param borrower wallet that has an outstanding debt for a certain maturity date
     * @param repayAmount amount to be repaid by liquidator(msg.sender)
     * @param fixedLenderCollateral address of fixedLender from which the collateral will be seized to give the liquidator
     * @param maturityDate maturity date for which the position will be liquidated
     */
    function _liquidate(
        address liquidator,
        address borrower,
        uint256 repayAmount,
        IFixedLender fixedLenderCollateral,
        uint256 maturityDate
    ) internal returns (uint256) {
        // reverts on failure
        auditor.liquidateAllowed(
            address(this),
            address(fixedLenderCollateral),
            liquidator,
            borrower,
            repayAmount
        );

        repayAmount = _repay(liquidator, borrower, repayAmount, maturityDate);

        // reverts on failure
        uint256 seizeTokens = auditor.liquidateCalculateSeizeAmount(
            address(this),
            address(fixedLenderCollateral),
            repayAmount
        );

        /* Revert if borrower collateral token balance < seizeTokens */
        (uint256 balance, ) = fixedLenderCollateral.getAccountSnapshot(
            borrower,
            maturityDate
        );
        if (balance < seizeTokens) {
            revert GenericError(ErrorCode.TOKENS_MORE_THAN_BALANCE);
        }

        // If this is also the collateral
        // run seizeInternal to avoid re-entrancy, otherwise make an external call
        // both revert on failure
        if (address(fixedLenderCollateral) == address(this)) {
            _seize(address(this), liquidator, borrower, seizeTokens);
        } else {
            fixedLenderCollateral.seize(liquidator, borrower, seizeTokens);
        }

        /* We emit a LiquidateBorrow event */
        emit LiquidateBorrow(
            liquidator,
            borrower,
            repayAmount,
            address(fixedLenderCollateral),
            seizeTokens,
            maturityDate
        );

        return repayAmount;
    }

    /**
     * @notice Private function to seize a certain amount of tokens
     * @dev Private function for liquidator to seize borrowers tokens in the smart pool.
     *      This function will only be called from this FixedLender, on `liquidation` or through `seize` calls from another FixedLender.
     *      That's why msg.sender needs to be passed to the private function (to be validated as a market)
     * @param seizerFixedLender address which is calling the seize function (see `seize` public function)
     * @param liquidator address which will receive the seized tokens
     * @param borrower address from which the tokens will be seized
     * @param seizeAmount amount to be removed from borrower's posession
     */
    function _seize(
        address seizerFixedLender,
        address liquidator,
        address borrower,
        uint256 seizeAmount
    ) internal {
        // reverts on failure
        auditor.seizeAllowed(
            address(this),
            seizerFixedLender,
            liquidator,
            borrower
        );

        uint256 protocolAmount = seizeAmount.mul_(liquidationFee);
        uint256 amountToTransfer = seizeAmount - protocolAmount;

        auditor.beforeDepositSP(address(this), borrower);

        // We check if the underlying liquidity that the user wants to seize is borrowed
        if (eToken.totalSupply() - amountToTransfer < smartPoolBorrowed) {
            revert GenericError(ErrorCode.INSUFFICIENT_PROTOCOL_LIQUIDITY);
        }

        // That seize amount diminishes liquidity in the pool
        eToken.burn(borrower, seizeAmount);
        trustedUnderlying.safeTransfer(liquidator, amountToTransfer);

        emit SeizeAsset(liquidator, borrower, seizeAmount);
        emit AddReserves(address(this), protocolAmount);
    }

    /**
     * @notice Private function to safely transfer funds into this contract
     * @dev Some underlying token implementations can alter the transfer function to
     *      transfer less of the initial amount (ie: take a commission out).
     *      This function takes into account this scenario
     * @param from address which will transfer funds in (approve needed on underlying token)
     * @param amount amount to be transfered
     * @return amount actually transferred by the protocol
     */
    function doTransferIn(address from, uint256 amount)
        internal
        returns (uint256)
    {
        uint256 balanceBefore = trustedUnderlying.balanceOf(address(this));
        trustedUnderlying.safeTransferFrom(from, address(this), amount);

        // Calculate the amount that was *actually* transferred
        uint256 balanceAfter = trustedUnderlying.balanceOf(address(this));
        return balanceAfter - balanceBefore;
    }

    /**
     * @notice Internal function to get the debt + penalties of an account for a certain maturityDate
     * @param who wallet to return debt status for the specified maturityDate
     * @param maturityDate amount to be transfered
     * @return the total owed denominated in number of tokens
     */
    function getAccountDebt(address who, uint256 maturityDate)
        internal
        view
        returns (uint256)
    {
        if (!TSUtils.isPoolID(maturityDate)) {
            revert GenericError(ErrorCode.INVALID_POOL_ID);
        }

        uint256 debt = mpUserBorrowedAmount[maturityDate][who];
        uint256 daysDelayed = TSUtils.daysPre(maturityDate, block.timestamp);
        if (daysDelayed > 0) {
            debt += debt.mul_(daysDelayed * interestRateModel.penaltyRate());
        }

        return debt;
    }
}<|MERGE_RESOLUTION|>--- conflicted
+++ resolved
@@ -564,25 +564,7 @@
         mpUserBorrowedAmount[maturityDate][borrower] =
             amountBorrowed -
             debtCovered;
-
-<<<<<<< HEAD
-        // Pays back in the following order:
-        //       1) Maturity Pool Depositors
-        //       2) Smart Pool Debt
-        //       3) Earnings Smart Pool the rest
-        (
-            uint256 smartPoolDebtReduction,
-            uint256 fee,
-            uint256 earningsRepay
-        ) = maturityPools[maturityDate].repay(maturityDate, repayAmount);
-
-        // We take a share of the spread of the protocol
-        uint256 protocolShare = fee.mul_(protocolFee);
-        protocolEarnings += protocolShare;
-        eToken.accrueEarnings(fee - protocolShare + earningsRepay);
-
-        smartPoolBorrowed -= smartPoolDebtReduction;
-=======
+            
         if (mpUserBorrowedAmount[maturityDate][borrower] == 0) {
             uint256[] memory userMaturitiesBorrowedList = userMpBorrowed[
                 borrower
@@ -605,8 +587,23 @@
             storedList.pop();
         }
 
-        maturityPools[maturityDate].addMoney(maturityDate, debtCovered);
->>>>>>> f1f3d581
+
+        // Pays back in the following order:
+        //       1) Maturity Pool Depositors
+        //       2) Smart Pool Debt
+        //       3) Earnings Smart Pool the rest
+        (
+            uint256 smartPoolDebtReduction,
+            uint256 fee,
+            uint256 earningsRepay
+        ) = maturityPools[maturityDate].repay(maturityDate, repayAmount);
+
+        // We take a share of the spread of the protocol
+        uint256 protocolShare = fee.mul_(protocolFee);
+        protocolEarnings += protocolShare;
+        eToken.accrueEarnings(fee - protocolShare + earningsRepay);
+
+        smartPoolBorrowed -= smartPoolDebtReduction;
         totalMpBorrows -= debtCovered;
         totalMpBorrowsUser[borrower] -= debtCovered;
 
