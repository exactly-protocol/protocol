import { expect } from "chai";
import { ethers } from "hardhat";
import { Contract } from "ethers";
import {
  DefaultEnv,
  errorGeneric,
  errorUnmatchedPool,
  ExactlyEnv,
  ExaTime,
  parseBorrowFromMaturityPoolEvent,
  parseDepositToMaturityPoolEvent,
  PoolState,
  ProtocolError,
} from "./exactlyUtils";
import { parseUnits } from "ethers/lib/utils";
import { SignerWithAddress } from "@nomiclabs/hardhat-ethers/signers";

describe("FixedLender", function () {
  let exactlyEnv: DefaultEnv;

  let underlyingToken: Contract;
  let underlyingTokenETH: Contract;
  let fixedLender: Contract;
  let fixedLenderETH: Contract;
  let auditor: Contract;

  const mockedTokens = new Map([
    [
      "DAI",
      {
        decimals: 18,
        collateralRate: parseUnits("0.85"),
        usdPrice: parseUnits("1"),
      },
    ],
    [
      "ETH",
      {
        decimals: 18,
        collateralRate: parseUnits("0.7"),
        usdPrice: parseUnits("3100"),
      },
    ],
  ]);

  let mariaUser: SignerWithAddress;
  let owner: SignerWithAddress;
  let exaTime: ExaTime = new ExaTime();

  let snapshot: any;
  beforeEach(async () => {
    snapshot = await ethers.provider.send("evm_snapshot", []);
  });

  beforeEach(async () => {
    [owner, mariaUser] = await ethers.getSigners();

    exactlyEnv = await ExactlyEnv.create(mockedTokens);

    underlyingToken = exactlyEnv.getUnderlying("DAI");
    underlyingTokenETH = exactlyEnv.getUnderlying("ETH");
    fixedLender = exactlyEnv.getFixedLender("DAI");
    fixedLenderETH = exactlyEnv.getFixedLender("ETH");
    auditor = exactlyEnv.auditor;

    // From Owner to User
    await underlyingToken.transfer(mariaUser.address, parseUnits("10"));
    await underlyingTokenETH.transfer(mariaUser.address, parseUnits("10"));
  });

  it("GetAccountSnapshot fails on an invalid pool", async () => {
    let invalidPoolID = exaTime.nextPoolID() + 3;
    await expect(
      fixedLender.getAccountSnapshot(owner.address, invalidPoolID)
    ).to.be.revertedWith(errorGeneric(ProtocolError.INVALID_POOL_ID));
  });

  it("setLiquidationFee fails from third parties", async () => {
    await expect(
      fixedLender.connect(mariaUser).setLiquidationFee(parseUnits("0.04"))
    ).to.be.revertedWith("AccessControl");
  });

  it("GetTotalBorrows fails on an invalid pool", async () => {
    let invalidPoolID = exaTime.nextPoolID() + 3;
    await expect(fixedLender.getTotalBorrows(invalidPoolID)).to.be.revertedWith(
      errorGeneric(ProtocolError.INVALID_POOL_ID)
    );
  });

  it("it allows to give money to a pool", async () => {
    const underlyingAmount = parseUnits("100");
    await underlyingToken.approve(fixedLender.address, underlyingAmount);

    let tx = await fixedLender.depositToMaturityPool(
      underlyingAmount,
      exaTime.nextPoolID()
    );
    let event = await parseDepositToMaturityPoolEvent(tx);

    expect(event.from).to.equal(owner.address);
    expect(event.amount).to.equal(underlyingAmount);
    expect(event.maturityDate).to.equal(exaTime.nextPoolID());

    expect(await underlyingToken.balanceOf(fixedLender.address)).to.equal(
      underlyingAmount
    );

    expect(
      (
        await fixedLender.getAccountSnapshot(
          owner.address,
          exaTime.nextPoolID()
        )
      )[0]
    ).to.be.equal(underlyingAmount.add(event.commission));
  });

  it("it doesn't allow you to give money to a pool that matured", async () => {
    const underlyingAmount = parseUnits("100");
    await underlyingToken.approve(fixedLender.address, underlyingAmount);

    await expect(
      fixedLender.depositToMaturityPool(underlyingAmount, exaTime.pastPoolID())
    ).to.be.revertedWith(
      errorUnmatchedPool(PoolState.MATURED, PoolState.VALID)
    );
  });

  it("it doesn't allow you to give money to a pool that hasn't been enabled yet", async () => {
    const underlyingAmount = parseUnits("100");
    await underlyingToken.approve(fixedLender.address, underlyingAmount);
    const notYetEnabledPoolID = exaTime.futurePools(12).pop()! + 86400 * 7; // 1 week after the last pool

    await expect(
      fixedLender.depositToMaturityPool(underlyingAmount, notYetEnabledPoolID)
    ).to.be.revertedWith(
      errorUnmatchedPool(PoolState.NOT_READY, PoolState.VALID)
    );
  });

  it("it doesn't allow you to give money to a pool that is invalid", async () => {
    const underlyingAmount = parseUnits("100");
    await underlyingToken.approve(fixedLender.address, underlyingAmount);
    const invalidPoolID = exaTime.pastPoolID() + 666;
    await expect(
      fixedLender.depositToMaturityPool(underlyingAmount, invalidPoolID)
    ).to.be.revertedWith(errorGeneric(ProtocolError.INVALID_POOL_ID));
  });

  it("it allows you to borrow money from a maturity pool", async () => {
    let fixedLenderMaria = fixedLender.connect(mariaUser);
    let auditorUser = auditor.connect(mariaUser);
    let underlyingTokenUser = underlyingToken.connect(mariaUser);

    await underlyingTokenUser.approve(fixedLender.address, parseUnits("1"));
    await fixedLenderMaria.depositToMaturityPool(
      parseUnits("1"),
      exaTime.nextPoolID()
    );
    await auditorUser.enterMarkets(
      [fixedLenderMaria.address],
      exaTime.nextPoolID()
    );
    let tx = await fixedLenderMaria.borrowFromMaturityPool(
      parseUnits("0.8"),
      exaTime.nextPoolID()
    );
    expect(tx).to.emit(fixedLenderMaria, "BorrowFromMaturityPool");
    let event = await parseBorrowFromMaturityPoolEvent(tx);
    expect(
      await fixedLenderMaria.getTotalBorrows(exaTime.nextPoolID())
    ).to.equal(parseUnits("0.8").add(event.commission));
  });

  it("it doesn't allow you to borrow money from a pool that matured", async () => {
    let fixedLenderMaria = fixedLender.connect(mariaUser);
    let auditorUser = auditor.connect(mariaUser);
    let underlyingTokenUser = underlyingToken.connect(mariaUser);

    await underlyingTokenUser.approve(fixedLender.address, parseUnits("1"));
    await fixedLenderMaria.depositToMaturityPool(
      parseUnits("1"),
      exaTime.nextPoolID()
    );
    await auditorUser.enterMarkets(
      [fixedLenderMaria.address],
      exaTime.nextPoolID()
    );
    await expect(
      fixedLenderMaria.borrowFromMaturityPool(
        parseUnits("0.8"),
        exaTime.pastPoolID()
      )
    ).to.be.revertedWith(
      errorUnmatchedPool(PoolState.MATURED, PoolState.VALID)
    );
  });

  it("it doesn't allow you to borrow money from a pool that hasn't been enabled yet", async () => {
    let fixedLenderMaria = fixedLender.connect(mariaUser);
    let auditorUser = auditor.connect(mariaUser);
    let underlyingTokenUser = underlyingToken.connect(mariaUser);
    let notYetEnabledPoolID = exaTime.futurePools(12).pop()! + 86400 * 7; // 1 week after the last pool
    await underlyingTokenUser.approve(fixedLender.address, parseUnits("1"));
    await fixedLenderMaria.depositToMaturityPool(
      parseUnits("1"),
      exaTime.nextPoolID()
    );
    await auditorUser.enterMarkets(
      [fixedLenderMaria.address],
      exaTime.nextPoolID()
    );
    await expect(
      fixedLenderMaria.borrowFromMaturityPool(
        parseUnits("0.8"),
        notYetEnabledPoolID
      )
    ).to.be.revertedWith(
      errorUnmatchedPool(PoolState.NOT_READY, PoolState.VALID)
    );
  });

  it("it doesn't allow you to borrow money from a pool that is invalid", async () => {
    let fixedLenderMaria = fixedLender.connect(mariaUser);
    let auditorUser = auditor.connect(mariaUser);
    let underlyingTokenUser = underlyingToken.connect(mariaUser);
    const invalidPoolID = exaTime.pastPoolID() + 666;

    await underlyingTokenUser.approve(fixedLender.address, parseUnits("1"));
    await fixedLenderMaria.depositToMaturityPool(
      parseUnits("1"),
      exaTime.nextPoolID()
    );
    await auditorUser.enterMarkets(
      [fixedLenderMaria.address],
      exaTime.nextPoolID()
    );
    await expect(
      fixedLenderMaria.borrowFromMaturityPool(parseUnits("0.8"), invalidPoolID)
    ).to.be.revertedWith(errorGeneric(ProtocolError.INVALID_POOL_ID));
  });

  it("Check if requirePoolState returns INVALID", async () => {
    let auditorUser = auditor.connect(mariaUser);
    const invalidPoolID = exaTime.pastPoolID() + 666;

    await expect(
      auditorUser.requirePoolState(invalidPoolID, PoolState.VALID)
    ).to.be.revertedWith(
      errorUnmatchedPool(PoolState.INVALID, PoolState.VALID)
    );
  });

  it("it doesnt allow mariaUser to borrow money because not collateralized enough", async () => {
    let fixedLenderMaria = fixedLender.connect(mariaUser);
    let auditorUser = auditor.connect(mariaUser);
    let underlyingTokenUser = underlyingToken.connect(mariaUser);

    await underlyingTokenUser.approve(fixedLender.address, parseUnits("1"));
    await fixedLenderMaria.depositToMaturityPool(
      parseUnits("1"),
      exaTime.nextPoolID()
    );
    await auditorUser.enterMarkets(
      [fixedLenderMaria.address],
      exaTime.nextPoolID()
    );
    await expect(
      fixedLenderMaria.borrowFromMaturityPool(
        parseUnits("0.9"),
        exaTime.nextPoolID()
      )
    ).to.be.reverted;
  });

  it("it allows the mariaUser to withdraw money only after maturity", async () => {
    // give the protocol some solvency
    await underlyingToken.transfer(fixedLender.address, parseUnits("100"));
    let originalAmount = await underlyingToken.balanceOf(mariaUser.address);

    // connect through Maria
    let fixedLenderMaria = fixedLender.connect(mariaUser);
    let underlyingTokenUser = underlyingToken.connect(mariaUser);

    // deposit some money and parse event
    await underlyingTokenUser.approve(fixedLender.address, parseUnits("1"));
    let tx = await fixedLenderMaria.depositToMaturityPool(
      parseUnits("1"),
      exaTime.nextPoolID()
    );
    let depositEvent = await parseDepositToMaturityPoolEvent(tx);

    // try to withdraw before maturity
    await expect(
      fixedLenderMaria.withdrawFromMaturityPool(
        mariaUser.address,
        depositEvent.amount.add(depositEvent.commission),
        exaTime.nextPoolID()
      )
    ).to.be.revertedWith(
      errorUnmatchedPool(PoolState.VALID, PoolState.MATURED)
    );

    // Move in time to maturity
    await ethers.provider.send("evm_setNextBlockTimestamp", [
      exaTime.nextPoolID(),
    ]);
    await ethers.provider.send("evm_mine", []);

    // finally withdraw voucher and we expect maria to have her original amount + the comission earned
    await fixedLenderMaria.withdrawFromMaturityPool(
      mariaUser.address,
      depositEvent.amount.add(depositEvent.commission),
      exaTime.nextPoolID()
    );
    expect(await underlyingToken.balanceOf(mariaUser.address)).to.be.equal(
      originalAmount.add(depositEvent.commission)
    );
  });

  it("it allows the mariaUser to repay her debt before maturity, but not withdrawing her collateral", async () => {
    // give the protocol some solvency
    await underlyingToken.transfer(fixedLender.address, parseUnits("100"));

    // connect through Maria
    let fixedLenderMaria = fixedLender.connect(mariaUser);
    let underlyingTokenUser = underlyingToken.connect(mariaUser);

    // supply some money and parse event
    await underlyingTokenUser.approve(fixedLender.address, parseUnits("5.0"));
    let txSupply = await fixedLenderMaria.depositToMaturityPool(
      parseUnits("1"),
      exaTime.nextPoolID()
    );
    let depositEvent = await parseDepositToMaturityPoolEvent(txSupply);
    await fixedLenderMaria.borrowFromMaturityPool(
      parseUnits("0.8"),
      exaTime.nextPoolID()
    );

    // try to withdraw without paying debt and fail
    await expect(
      fixedLenderMaria.withdrawFromMaturityPool(
        mariaUser.address,
        0,
        exaTime.nextPoolID()
      )
    ).to.be.revertedWith(errorGeneric(ProtocolError.REDEEM_CANT_BE_ZERO));

    // repay and succeed
    await expect(
      fixedLenderMaria.repayToMaturityPool(
        mariaUser.address,
        exaTime.nextPoolID()
      )
    ).to.not.be.reverted;

    // try to withdraw without paying debt and fail
    await expect(
      fixedLenderMaria.withdrawFromMaturityPool(
        mariaUser.address,
        depositEvent.amount.add(depositEvent.commission),
        exaTime.nextPoolID()
      )
    ).to.be.revertedWith(
      errorUnmatchedPool(PoolState.VALID, PoolState.MATURED)
    );
  });

<<<<<<< HEAD
  it("GetAccountSnapshot should reflect BaseRate penaltyFee for mariaUser", async () => {
    // give the protocol some solvency
    await underlyingToken.transfer(fixedLender.address, parseUnits("1000"));

    // connect through Maria
    const fixedLenderMaria = fixedLender.connect(mariaUser);
    const underlyingTokenUser = underlyingToken.connect(mariaUser);
    const baseRate = await exactlyEnv.interestRateModel.baseRate();

    // supply some money and parse event
    await underlyingTokenUser.approve(fixedLender.address, parseUnits("5"));
    await fixedLenderMaria.supply(parseUnits("1"), exaTime.nextPoolID());
    await fixedLenderMaria.borrow(parseUnits("0.5"), exaTime.nextPoolID());

    // Move in time to maturity + 1 day
    await ethers.provider.send("evm_setNextBlockTimestamp", [
      exaTime.nextPoolID() + exaTime.ONE_DAY,
    ]);
    await ethers.provider.send("evm_mine", []);

    const [, amountOwed] = await fixedLenderMaria.getAccountSnapshot(
      mariaUser.address,
      exaTime.nextPoolID()
    );

    // if baseRate is 0.2 then we multiply for 1.2
    expect(amountOwed).to.equal(
      parseUnits("0.500527397260273972")
        .mul(baseRate.add(parseUnits("1")))
        .div(parseUnits("1"))
    );
  });

  it("should charge mariaUser penaltyFee when paying her debt one day late", async () => {
    // give the protocol some solvency
    await underlyingToken.transfer(fixedLender.address, parseUnits("1000"));

    // connect through Maria
    const fixedLenderMaria = fixedLender.connect(mariaUser);
    const underlyingTokenUser = underlyingToken.connect(mariaUser);
    const baseRate = await exactlyEnv.interestRateModel.baseRate();

    // supply some money and parse event
    await underlyingTokenUser.approve(fixedLender.address, parseUnits("5"));
    await fixedLenderMaria.supply(parseUnits("1"), exaTime.nextPoolID());
    const tx = await fixedLenderMaria.borrow(
      parseUnits("0.5"),
      exaTime.nextPoolID()
    );
    const borrowEvent = await parseBorrowEvent(tx);

    // Move in time to maturity + 1 day
    await ethers.provider.send("evm_setNextBlockTimestamp", [
      exaTime.nextPoolID() + exaTime.ONE_DAY,
    ]);
    await ethers.provider.send("evm_mine", []);

    // if baseRate is 0.2 then we multiply for 1.2
    const expectedAmountPaid = borrowEvent.amount
      .add(borrowEvent.commission)
      .mul(baseRate.add(parseUnits("1")))
      .div(parseUnits("1"));
    const amountBorrowed = borrowEvent.amount.add(borrowEvent.commission);

    // sanity check to make sure he paid more
    expect(amountBorrowed).not.eq(expectedAmountPaid);

    await expect(
      fixedLenderMaria.repay(mariaUser.address, exaTime.nextPoolID())
    )
      .to.emit(fixedLenderMaria, "Repaid")
      .withArgs(
        mariaUser.address,
        mariaUser.address,
        expectedAmountPaid.sub(amountBorrowed),
        amountBorrowed,
        exaTime.nextPoolID()
      );
  });

  it("it allows the mariaUser to repay her debt at maturity and also redeeming her collateral", async () => {
=======
  it("it allows the mariaUser to repay her debt at maturity and also withdrawing her collateral", async () => {
>>>>>>> ab303f5b
    // give the protocol some solvency
    await underlyingToken.transfer(fixedLender.address, parseUnits("100"));

    // connect through Maria
    let originalAmount = await underlyingToken.balanceOf(mariaUser.address);
    let fixedLenderMaria = fixedLender.connect(mariaUser);
    let underlyingTokenUser = underlyingToken.connect(mariaUser);

    // supply some money and parse event
    await underlyingTokenUser.approve(fixedLender.address, parseUnits("5.0"));
    let txSupply = await fixedLenderMaria.depositToMaturityPool(
      parseUnits("1"),
      exaTime.nextPoolID()
    );
    let depositEvent = await parseDepositToMaturityPoolEvent(txSupply);
    let tx = await fixedLenderMaria.borrowFromMaturityPool(
      parseUnits("0.8"),
      exaTime.nextPoolID()
    );
    let borrowEvent = await parseBorrowFromMaturityPoolEvent(tx);

    // Move in time to maturity
    await ethers.provider.send("evm_setNextBlockTimestamp", [
      exaTime.nextPoolID(),
    ]);
    await ethers.provider.send("evm_mine", []);

    // try to withdraw without paying debt and fail
    await expect(
      fixedLenderMaria.withdrawFromMaturityPool(
        mariaUser.address,
        0,
        exaTime.nextPoolID()
      )
    ).to.be.revertedWith(errorGeneric(ProtocolError.REDEEM_CANT_BE_ZERO));

    // try to withdraw without paying debt and fail
    await expect(
      fixedLenderMaria.withdrawFromMaturityPool(
        mariaUser.address,
        depositEvent.amount.add(depositEvent.commission),
        exaTime.nextPoolID()
      )
    ).to.be.revertedWith(errorGeneric(ProtocolError.INSUFFICIENT_LIQUIDITY));

    // repay and succeed
    await expect(
      fixedLenderMaria.repayToMaturityPool(
        mariaUser.address,
        exaTime.nextPoolID()
      )
    ).to.not.be.reverted;

    // finally withdraw voucher and we expect maria to have her original amount + the comission earned - comission paid
    await fixedLenderMaria.withdrawFromMaturityPool(
      mariaUser.address,
      depositEvent.amount.add(depositEvent.commission),
      exaTime.nextPoolID()
    );

    expect(await underlyingToken.balanceOf(mariaUser.address)).to.be.equal(
      originalAmount.add(depositEvent.commission).sub(borrowEvent.commission)
    );
  });

  it("it doesn't allow you to borrow more money than the available", async () => {
    const fixedLenderMaria = fixedLender.connect(mariaUser);
    const auditorUser = auditor.connect(mariaUser);
    const underlyingTokenUser = underlyingToken.connect(mariaUser);

    await underlyingTokenUser.approve(fixedLender.address, parseUnits("1"));

    await auditorUser.enterMarkets(
      [fixedLenderMaria.address],
      exaTime.nextPoolID()
    );

    await expect(
      fixedLenderMaria.borrowFromMaturityPool(
        parseUnits("0.8"),
        exaTime.nextPoolID()
      )
    ).to.be.revertedWith(
      errorGeneric(ProtocolError.INSUFFICIENT_PROTOCOL_LIQUIDITY)
    );
  });

  it("it doesn't allow you to borrow when maturity and smart pool are empty", async () => {
    const fixedLenderMaria = fixedLender.connect(mariaUser);

    await expect(
      fixedLenderMaria.borrowFromMaturityPool(
        parseUnits("0.8"),
        exaTime.nextPoolID()
      )
    ).to.be.revertedWith(
      errorGeneric(ProtocolError.INSUFFICIENT_PROTOCOL_LIQUIDITY)
    );
  });

  it("it doesn't allow you to borrow when the sum of the available amount in the smart and the maturity is lower than what is asked", async () => {
    const fixedLenderMaria = fixedLender.connect(mariaUser);
    const fixedLenderMariaETH = fixedLenderETH.connect(mariaUser);

    const underlyingTokenUser = underlyingToken.connect(mariaUser);
    const underlyingTokenUserETH = underlyingTokenETH.connect(mariaUser);

    const auditorUser = auditor.connect(mariaUser);

    await underlyingToken.approve(fixedLender.address, parseUnits("10"));
    await underlyingTokenUser.approve(fixedLender.address, parseUnits("10"));
    await underlyingTokenUserETH.approve(
      fixedLenderETH.address,
      parseUnits("1")
    );

    await fixedLenderMariaETH.depositToMaturityPool(
      parseUnits("1"),
      exaTime.nextPoolID()
    );

    await fixedLenderMaria.depositToMaturityPool(
      parseUnits("0.2"),
      exaTime.nextPoolID()
    );

    await auditorUser.enterMarkets(
      [fixedLenderMaria.address, fixedLenderMariaETH.address],
      exaTime.nextPoolID()
    );

    await fixedLender.depositToSmartPool(parseUnits("0.2"));

    await expect(
      fixedLenderMaria.borrowFromMaturityPool(
        parseUnits("0.8"),
        exaTime.nextPoolID()
      )
    ).to.be.revertedWith(
      errorGeneric(ProtocolError.INSUFFICIENT_PROTOCOL_LIQUIDITY)
    );
  });

  it("it doesn't allow you to borrow when no money in the smart pool and you ask for more than available in maturity", async () => {
    const fixedLenderMaria = fixedLender.connect(mariaUser);
    const fixedLenderMariaETH = fixedLenderETH.connect(mariaUser);

    const underlyingTokenUser = underlyingToken.connect(mariaUser);
    const underlyingTokenUserETH = underlyingTokenETH.connect(mariaUser);

    const auditorUser = auditor.connect(mariaUser);

    await underlyingToken.approve(fixedLender.address, parseUnits("10"));
    await underlyingTokenUser.approve(fixedLender.address, parseUnits("10"));
    await underlyingTokenUserETH.approve(
      fixedLenderETH.address,
      parseUnits("1")
    );

    await fixedLenderMariaETH.depositToMaturityPool(
      parseUnits("1"),
      exaTime.nextPoolID()
    );

    await fixedLenderMaria.depositToMaturityPool(
      parseUnits("0.2"),
      exaTime.nextPoolID()
    );

    await auditorUser.enterMarkets(
      [fixedLenderMaria.address, fixedLenderMariaETH.address],
      exaTime.nextPoolID()
    );

    await expect(
      fixedLenderMaria.borrowFromMaturityPool(
        parseUnits("0.8"),
        exaTime.nextPoolID()
      )
    ).to.be.revertedWith(
      errorGeneric(ProtocolError.INSUFFICIENT_PROTOCOL_LIQUIDITY)
    );
  });

  it("it doesn't allow you to borrow when no money in the maturity pool and you ask for more than available in smart pool", async () => {
    const fixedLenderMaria = fixedLender.connect(mariaUser);
    const fixedLenderMariaETH = fixedLenderETH.connect(mariaUser);

    const underlyingTokenUser = underlyingToken.connect(mariaUser);
    const underlyingTokenUserETH = underlyingTokenETH.connect(mariaUser);

    const auditorUser = auditor.connect(mariaUser);

    await underlyingToken.approve(fixedLender.address, parseUnits("10"));
    await underlyingTokenUser.approve(fixedLender.address, parseUnits("10"));
    await underlyingTokenUserETH.approve(
      fixedLenderETH.address,
      parseUnits("1")
    );

    await fixedLenderMariaETH.depositToMaturityPool(
      parseUnits("1"),
      exaTime.nextPoolID()
    );

    await auditorUser.enterMarkets(
      [fixedLenderMariaETH.address],
      exaTime.nextPoolID()
    );

    await fixedLender.depositToSmartPool(parseUnits("0.2"));

    await expect(
      fixedLenderMaria.borrowFromMaturityPool(
        parseUnits("0.8"),
        exaTime.nextPoolID()
      )
    ).to.be.revertedWith(
      errorGeneric(ProtocolError.INSUFFICIENT_PROTOCOL_LIQUIDITY)
    );
  });

  it("it allows you to borrow when the sum of the available amount in the smart and the maturity is higher than what is asked", async () => {
    const fixedLenderMaria = fixedLender.connect(mariaUser);
    const fixedLenderMariaETH = fixedLenderETH.connect(mariaUser);

    const underlyingTokenUser = underlyingToken.connect(mariaUser);
    const underlyingTokenUserETH = underlyingTokenETH.connect(mariaUser);

    const auditorUser = auditor.connect(mariaUser);

    await underlyingTokenUser.approve(fixedLender.address, parseUnits("1"));
    await underlyingTokenUserETH.approve(
      fixedLenderETH.address,
      parseUnits("1")
    );

    await fixedLenderMariaETH.depositToMaturityPool(
      parseUnits("1"),
      exaTime.nextPoolID()
    );

    await fixedLenderMaria.depositToMaturityPool(
      parseUnits("0.2"),
      exaTime.nextPoolID()
    );

    await auditorUser.enterMarkets(
      [fixedLenderMaria.address, fixedLenderMariaETH.address],
      exaTime.nextPoolID()
    );

    await fixedLenderMaria.depositToSmartPool(parseUnits("0.2"));

    const borrow = fixedLenderMaria.borrowFromMaturityPool(
      parseUnits("0.3"),
      exaTime.nextPoolID()
    );

    await expect(borrow).to.not.be.reverted;
  });

  it("it allows you to borrow when the sum of the available amount in the smart and the maturity is exact what is asked", async () => {
    const fixedLenderMaria = fixedLender.connect(mariaUser);
    const fixedLenderMariaETH = fixedLenderETH.connect(mariaUser);

    const underlyingTokenUser = underlyingToken.connect(mariaUser);
    const underlyingTokenUserETH = underlyingTokenETH.connect(mariaUser);

    const auditorUser = auditor.connect(mariaUser);

    await underlyingTokenUser.approve(fixedLender.address, parseUnits("1"));
    await underlyingTokenUserETH.approve(
      fixedLenderETH.address,
      parseUnits("1")
    );

    await fixedLenderMariaETH.depositToMaturityPool(
      parseUnits("1"),
      exaTime.nextPoolID()
    );

    await fixedLenderMaria.depositToMaturityPool(
      parseUnits("0.2"),
      exaTime.nextPoolID()
    );

    await auditorUser.enterMarkets(
      [fixedLenderMaria.address, fixedLenderMariaETH.address],
      exaTime.nextPoolID()
    );

    await fixedLenderMaria.depositToSmartPool(parseUnits("0.2"));

    const borrow = fixedLenderMaria.borrowFromMaturityPool(
      parseUnits("0.4"),
      exaTime.nextPoolID()
    );

    await expect(borrow).to.not.be.reverted;
  });

  it("supply enough money to a maturity pool that owes money so it is repaid", async () => {
    const fixedLenderMaria = fixedLender.connect(mariaUser);
    const fixedLenderMariaETH = fixedLenderETH.connect(mariaUser);

    const underlyingTokenUser = underlyingToken.connect(mariaUser);
    const underlyingTokenUserETH = underlyingTokenETH.connect(mariaUser);

    const auditorUser = auditor.connect(mariaUser);

    await underlyingTokenUser.approve(fixedLender.address, parseUnits("1"));
    await underlyingTokenUserETH.approve(
      fixedLenderETH.address,
      parseUnits("1")
    );

    await fixedLenderMariaETH.depositToMaturityPool(
      parseUnits("1"),
      exaTime.nextPoolID()
    );

    await fixedLenderMaria.depositToMaturityPool(
      parseUnits("0.2"),
      exaTime.nextPoolID()
    );

    await auditorUser.enterMarkets(
      [fixedLenderMaria.address, fixedLenderMariaETH.address],
      exaTime.nextPoolID()
    );

    await fixedLenderMaria.depositToSmartPool(parseUnits("0.2"));

    const borrow = fixedLenderMaria.borrowFromMaturityPool(
      parseUnits("0.4"),
      exaTime.nextPoolID()
    );

    await expect(borrow).to.not.be.reverted;

    let poolData = await fixedLender.pools(exaTime.nextPoolID());
    let debt = poolData[2];

    expect(debt).not.to.be.equal("0");

    await fixedLenderMaria.depositToMaturityPool(
      parseUnits("0.5"),
      exaTime.nextPoolID()
    );

    poolData = await fixedLender.pools(exaTime.nextPoolID());
    debt = poolData[2];
    expect(debt).to.be.equal("0");
  });

  it("it doesn't allow you to borrow from smart pool if not enough liquidity", async () => {
    const fixedLenderMaria = fixedLender.connect(mariaUser);
    const fixedLenderMariaETH = fixedLenderETH.connect(mariaUser);

    const underlyingTokenUser = underlyingToken.connect(mariaUser);
    const underlyingTokenUserETH = underlyingTokenETH.connect(mariaUser);

    const auditorUser = auditor.connect(mariaUser);

    await underlyingToken.approve(fixedLender.address, parseUnits("10"));
    await underlyingTokenUser.approve(fixedLender.address, parseUnits("10"));
    await underlyingTokenUserETH.approve(
      fixedLenderETH.address,
      parseUnits("1")
    );

    await fixedLenderMariaETH.depositToMaturityPool(
      parseUnits("1"),
      exaTime.nextPoolID()
    );

    await auditorUser.enterMarkets(
      [fixedLenderMariaETH.address],
      exaTime.nextPoolID()
    );

    await fixedLender.depositToSmartPool(parseUnits("1"));
    await fixedLenderMaria.borrowFromMaturityPool(
      parseUnits("0.8"),
      exaTime.nextPoolID()
    );

    await expect(
      fixedLender.withdrawFromSmartPool(parseUnits("1"))
    ).to.be.revertedWith(
      errorGeneric(ProtocolError.INSUFFICIENT_PROTOCOL_LIQUIDITY)
    );
  });

  afterEach(async () => {
    await ethers.provider.send("evm_revert", [snapshot]);
    await ethers.provider.send("evm_mine", []);
  });
});<|MERGE_RESOLUTION|>--- conflicted
+++ resolved
@@ -368,7 +368,6 @@
     );
   });
 
-<<<<<<< HEAD
   it("GetAccountSnapshot should reflect BaseRate penaltyFee for mariaUser", async () => {
     // give the protocol some solvency
     await underlyingToken.transfer(fixedLender.address, parseUnits("1000"));
@@ -448,11 +447,8 @@
         exaTime.nextPoolID()
       );
   });
-
-  it("it allows the mariaUser to repay her debt at maturity and also redeeming her collateral", async () => {
-=======
+  
   it("it allows the mariaUser to repay her debt at maturity and also withdrawing her collateral", async () => {
->>>>>>> ab303f5b
     // give the protocol some solvency
     await underlyingToken.transfer(fixedLender.address, parseUnits("100"));
 
