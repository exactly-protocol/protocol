import { expect } from "chai";
import { ethers } from "hardhat";
import { Contract } from "ethers";
import { parseUnits } from "ethers/lib/utils";
import { SignerWithAddress } from "@nomiclabs/hardhat-ethers/signers";
import { ProtocolError, errorGeneric } from "./exactlyUtils";

describe("EToken", () => {
  let bob: SignerWithAddress;
  let laura: SignerWithAddress;
  let tito: SignerWithAddress;
  let eDAI: Contract;

  const { AddressZero } = ethers.constants;

  beforeEach(async () => {
    [bob, laura, tito] = await ethers.getSigners();

<<<<<<< HEAD
    const MockedEToken = await ethers.getContractFactory("EToken");
    eDAI = await MockedEToken.deploy("eFake DAI", "eFDAI");
    await eDAI.deployed();
    await eDAI.setExafin(bob.address); // We simulate that the address of user bob is the exafin contact
=======
    exactlyEnv = await ExactlyEnv.create(mockedTokens);
    eDAI = exactlyEnv.getEToken("DAI");

    await eDAI.setFixedLender(bob.address); // We simulate that the address of user bob is the fixedLender contact
>>>>>>> 9757993b
  });

  describe("GIVEN bob mints 1000 eDAI", () => {
    beforeEach(async () => {
      await eDAI.mint(bob.address, parseUnits("1000"));
    });

    it("THEN balance of eDAI in bob's address is 1000", async () => {
      let bobBalance = await eDAI.balanceOf(bob.address);

      expect(bobBalance).to.equal(parseUnits("1000"));
    });
    it("THEN total supply in contract is 1000", async () => {
      let totalSupply = await eDAI.totalSupply();

      expect(totalSupply).to.equal(parseUnits("1000"));
    });
    it("AND WHEN bob mints 100 eDAI more, THEN his balance increases & event Transfer is emitted", async () => {
      await expect(await eDAI.mint(bob.address, parseUnits("100"))).to.emit(
        eDAI,
        "Transfer"
      );
      let bobBalance = await eDAI.balanceOf(bob.address);

      expect(bobBalance).to.equal(parseUnits("1100"));
    });
    describe("AND GIVEN an accrue of earnings by 1000 eDAI", () => {
      beforeEach(async () => {
        await eDAI.accrueEarnings(parseUnits("1000"));
      });
      it("THEN total supply in contract is 2000", async () => {
        let totalSupply = await eDAI.totalSupply();

        expect(totalSupply).to.equal(parseUnits("2000"));
      });
      it("THEN balance of eDAI in bob's address is 2000", async () => {
        let bobBalance = await eDAI.balanceOf(bob.address);

        expect(bobBalance).to.equal(parseUnits("2000"));
      });
      describe("AND GIVEN laura mints 1000 eDAI", () => {
        beforeEach(async () => {
          await eDAI.mint(laura.address, parseUnits("1000"));
        });
        it("THEN balance of laura is still 1000", async () => {
          let lauraBalance = await eDAI.balanceOf(laura.address);

          expect(lauraBalance).to.equal(parseUnits("1000"));
        });
        describe("AND GIVEN an accrue of earnings by 600 eDAI", () => {
          beforeEach(async () => {
            await eDAI.accrueEarnings(parseUnits("600"));
          });

          it("THEN total supply in contract is 3600", async () => {
            let totalSupply = await eDAI.totalSupply();

            expect(totalSupply).to.equal(parseUnits("3600"));
          });
          it("THEN balance of eDAI in bob's address is 2400", async () => {
            let bobBalance = await eDAI.balanceOf(bob.address);

            expect(bobBalance).to.equal(parseUnits("2400"));
          });
          it("THEN balance of eDAI in laura's address is 1200", async () => {
            let lauraBalance = await eDAI.balanceOf(laura.address);

            expect(lauraBalance).to.equal(parseUnits("1200"));
          });
        });
      });
    });
    describe("AND GIVEN laura mints 1000 eDAI", () => {
      beforeEach(async () => {
        await eDAI.mint(laura.address, parseUnits("1000"));
      });
      it("THEN balance of eDAI in laura's address is 1000", async () => {
        let lauraBalance = await eDAI.balanceOf(laura.address);

        expect(lauraBalance).to.be.closeTo(parseUnits("1000"), 1);
      });
      it("THEN balance of eDAI in bob's address is still 1000", async () => {
        let bobBalance = await eDAI.balanceOf(bob.address);

        expect(bobBalance).to.equal(parseUnits("1000"));
      });
      it("THEN total supply in contract is 2000", async () => {
        let totalSupply = await eDAI.totalSupply();

        expect(totalSupply).to.equal(parseUnits("2000"));
      });
      describe("AND GIVEN an accrue of earnings by 500 eDAI", () => {
        beforeEach(async () => {
          await eDAI.accrueEarnings(parseUnits("500"));
        });
        it("THEN total supply in contract is 2500", async () => {
          let totalSupply = await eDAI.totalSupply();

          expect(totalSupply).to.equal(parseUnits("2500"));
        });
        it("THEN balance of eDAI in laura's address is 1250", async () => {
          let lauraBalance = await eDAI.balanceOf(laura.address);

          expect(lauraBalance).to.equal(parseUnits("1250"));
        });
        it("THEN balance of eDAI in bob's address is 1250", async () => {
          let bobBalance = await eDAI.balanceOf(bob.address);

          expect(bobBalance).to.equal(parseUnits("1250"));
        });
        it("AND WHEN an accrue of earnings is made, THEN event EarningsAccrued is emitted", async () => {
          let earningsAmount = parseUnits("100");
          await expect(await eDAI.accrueEarnings(earningsAmount))
            .to.emit(eDAI, "EarningsAccrued")
            .withArgs(earningsAmount);
        });
        describe("AND GIVEN bob burns 625 eDAI", () => {
          beforeEach(async () => {
            await eDAI.burn(bob.address, parseUnits("625"));
          });
          it("THEN balance of eDAI in bob's address is 625", async () => {
            let bobBalance = await eDAI.balanceOf(bob.address);

            expect(bobBalance).to.equal(parseUnits("625"));
          });
          it("THEN total supply in contract is 1875", async () => {
            let totalSupply = await eDAI.totalSupply();

            expect(totalSupply).to.equal(parseUnits("1875"));
          });
          it("AND WHEN bob burns 625 eDAI more, THEN his balance is 0", async () => {
            await eDAI.burn(bob.address, parseUnits("625"));
            let bobBalance = await eDAI.balanceOf(bob.address);

            expect(bobBalance).to.equal(parseUnits("0"));
          });
          it("AND WHEN bob burns more than his balance, THEN it reverts with error BURN_AMOUNT_EXCEEDS_BALANCE", async () => {
            await expect(
              eDAI.burn(bob.address, parseUnits("1000"))
            ).to.be.revertedWith(
              errorGeneric(ProtocolError.BURN_AMOUNT_EXCEEDS_BALANCE)
            );
          });
          it("AND WHEN another burn is made, THEN event Transfer is emitted", async () => {
            await expect(
              await eDAI.burn(laura.address, parseUnits("100"))
            ).to.emit(eDAI, "Transfer");
          });
          describe("AND GIVEN tito mints 1250 eDAI", () => {
            beforeEach(async () => {
              await eDAI.mint(tito.address, parseUnits("1250"));
            });
            describe("AND GIVEN an accrue of earnings by 1000 eDAI", () => {
              beforeEach(async () => {
                await eDAI.accrueEarnings(parseUnits("1000"));
              });
              it("THEN total supply in contract is 4125", async () => {
                let totalSupply = await eDAI.totalSupply();

                expect(totalSupply).to.equal(parseUnits("4125"));
              });
              it("THEN balance of eDAI in tito's and laura's address is 1650", async () => {
                let titoBalance = await eDAI.balanceOf(tito.address);
                let lauraBalance = await eDAI.balanceOf(laura.address);

                expect(titoBalance).to.equal(parseUnits("1650"));
                expect(lauraBalance).to.equal(parseUnits("1650"));
              });
              it("THEN balance of eDAI in bob's address is 825", async () => {
                let bobBalance = await eDAI.balanceOf(bob.address);

                expect(bobBalance).to.equal(parseUnits("825"));
              });
            });
          });
        });
      });
    });
  });

  describe("GIVEN a mint from the zero address", () => {
    it("THEN it reverts with a MINT_NOT_TO_ZERO_ADDRESS error", async () => {
      await expect(
        eDAI.mint(AddressZero, parseUnits("100"))
      ).to.be.revertedWith(
        errorGeneric(ProtocolError.MINT_NOT_TO_ZERO_ADDRESS)
      );
    });
    it("THEN balance of address should return zero if never minted", async () => {
      let userBalance = await eDAI.balanceOf(AddressZero);

      expect(userBalance).to.equal("0");
    });
  });

  describe("GIVEN fixedLender address already set", () => {
    it("AND trying to set again, THEN it should revert with FIXED_LENDER_ALREADY_SET error", async () => {
      await expect(eDAI.setFixedLender(laura.address)).to.be.revertedWith(
        errorGeneric(ProtocolError.FIXED_LENDER_ALREADY_SET)
      );
    });
    it("AND called from third parties, THEN it should revert with AccessControl error", async () => {
      await expect(
        eDAI.connect(laura).setFixedLender(laura.address)
      ).to.be.revertedWith("AccessControl");
    });
  });

  describe("GIVEN function calls not being the FixedLender contract", () => {
    it("AND invoking mint, THEN it should revert with error CALLER_MUST_BE_FIXED_LENDER", async () => {
      await expect(
        eDAI.connect(laura).mint(laura.address, "100")
      ).to.be.revertedWith(
        errorGeneric(ProtocolError.CALLER_MUST_BE_FIXED_LENDER)
      );
    });
    it("AND invoking accrueEarnings, THEN it should revert with error CALLER_MUST_BE_FIXED_LENDER", async () => {
      await expect(
        eDAI.connect(laura).accrueEarnings("100")
      ).to.be.revertedWith(
        errorGeneric(ProtocolError.CALLER_MUST_BE_FIXED_LENDER)
      );
    });
    it("AND invoking burn, THEN it should revert with error CALLER_MUST_BE_FIXED_LENDER", async () => {
      await expect(
        eDAI.connect(laura).burn(laura.address, "100")
      ).to.be.revertedWith(
        errorGeneric(ProtocolError.CALLER_MUST_BE_FIXED_LENDER)
      );
    });
  });
});<|MERGE_RESOLUTION|>--- conflicted
+++ resolved
@@ -16,17 +16,10 @@
   beforeEach(async () => {
     [bob, laura, tito] = await ethers.getSigners();
 
-<<<<<<< HEAD
     const MockedEToken = await ethers.getContractFactory("EToken");
     eDAI = await MockedEToken.deploy("eFake DAI", "eFDAI");
     await eDAI.deployed();
-    await eDAI.setExafin(bob.address); // We simulate that the address of user bob is the exafin contact
-=======
-    exactlyEnv = await ExactlyEnv.create(mockedTokens);
-    eDAI = exactlyEnv.getEToken("DAI");
-
-    await eDAI.setFixedLender(bob.address); // We simulate that the address of user bob is the fixedLender contact
->>>>>>> 9757993b
+    await eDAI.setFixedLender(bob.address); // We simulate that the address of user bob is the exafin contact
   });
 
   describe("GIVEN bob mints 1000 eDAI", () => {
