import { expect } from "chai";
import { parseUnits } from "@ethersproject/units";
<<<<<<< HEAD
import { Contract } from "ethers";
=======
import { BigNumber, Contract } from "ethers";
import { errorGeneric, ProtocolError } from "./exactlyUtils";
>>>>>>> 29c05fa6
import { SignerWithAddress } from "@nomiclabs/hardhat-ethers/signers";
import { ethers } from "hardhat";
import { ExaTime, ProtocolError, errorGeneric } from "./exactlyUtils";
import { DefaultEnv } from "./defaultEnv";

describe("InterestRateModel", () => {
  let exactlyEnv: DefaultEnv;
  const exaTime = new ExaTime();
  const nextPoolID = exaTime.poolIDByNumberOfWeek(1);
  const secondPoolID = exaTime.poolIDByNumberOfWeek(2);

  let owner: SignerWithAddress;
  let alice: SignerWithAddress;
  let bob: SignerWithAddress;
  let interestRateModel: Contract;
<<<<<<< HEAD
  let snapshot: any;

  beforeEach(async () => {
=======
  let mariaUser: SignerWithAddress;

  let maturityPool = {
    borrowed: 0,
    supplied: 0,
    suppliedSP: 0,
    unassignedEarnings: 0,
    earningsMP: 0,
    earningsSP: 0,
    lastAccrue: 0,
  };

  beforeEach(async () => {
    // we ignore the first item: owner
    [, mariaUser] = await ethers.getSigners();

>>>>>>> 29c05fa6
    exactlyEnv = await DefaultEnv.create({
      useRealInterestRateModel: true,
    });
    [owner, alice, bob] = await ethers.getSigners();

    interestRateModel = exactlyEnv.interestRateModel;
<<<<<<< HEAD
    // This helps with tests that use evm_setNextBlockTimestamp
    snapshot = await exactlyEnv.takeSnapshot();
  });

  afterEach(async () => {
    await exactlyEnv.revertSnapshot(snapshot);
  });

  describe("setting different curve parameters", () => {
    it("WHEN deploying a contract with A and B parameters yielding an invalid curve THEN it reverts", async () => {
      // - U_{b}: 0.9
      // - U_{max}: 1.2
      // - R_{0}: -0.01
      // - R_{b}: 0.22

      // A = ((Umax*(Umax-Ub))/Ub)*(Rb-R0)
      // A = .09200000000000000000

      // B = ((Umax/Ub)*R0) + (1-(Umax/Ub))*Rb
      // B = -.08666666666666666666
      const A = parseUnits("0.092"); // A parameter for the curve
      const B = parseUnits("-0.086666666666666666"); // B parameter for the curve
      const maxUtilizationRate = parseUnits("1.2"); // Maximum utilization rate
      const penaltyRate = parseUnits("0.025"); // Penalty rate, not used
      const InterestRateModelFactory = await ethers.getContractFactory(
        "InterestRateModel",
        {}
      );
      const tx = InterestRateModelFactory.deploy(
        A, // A parameter for the curve
        B, // B parameter for the curve
        maxUtilizationRate, // High UR slope rate
        penaltyRate // Penalty Rate
      );
      await expect(tx).to.be.reverted;
    });
    it("WHEN setting A and B parameters yielding an invalid curve THEN it reverts", async () => {
      // same as case above
      const A = parseUnits("0.092"); // A parameter for the curve
      const B = parseUnits("-0.086666666666666666"); // B parameter for the curve
      const maxUtilizationRate = parseUnits("1.2"); // Maximum utilization rate
      const penaltyRate = parseUnits("0.025"); // Penalty rate, not used
      const tx = interestRateModel.setParameters(
        A,
        B,
        maxUtilizationRate,
        penaltyRate
      );

      await expect(tx).to.be.reverted;
    });
    describe("WHEN changing the penaltyRate", () => {
      const A = parseUnits("0.037125"); // A parameter for the curve
      const B = parseUnits("0.01625"); // B parameter for the curve
      const maxUtilizationRate = parseUnits("1.1"); // Maximum utilization rate
      const penaltyRate = parseUnits("0.025"); // Penalty rate

      beforeEach(async () => {
        await interestRateModel.setParameters(
          A,
          B,
          maxUtilizationRate,
          penaltyRate
        );
      });
      it("THEN the new value is readable", async () => {
        expect(await interestRateModel.penaltyRate()).to.be.equal(penaltyRate);
      });
    });
    // - U_{b}: 0.9
    // - U_{max}: 1.2
    // - R_{0}: 0.02
    // - R_{b}: 0.22

    //     A = ((Umax*(Umax-Ub))/Ub)*(Rb-R0)
    //     A = .08000000000000000000

    //     B = ((Umax/Ub)*R0) + (1-(Umax/Ub))*Rb
    //     B = -.046666666666666666
    describe("WHEN changing the curve parameters to another valid curve with a different Ub, Umax and Rb", () => {
      const A = parseUnits("0.08"); // A parameter for the curve
      const B = parseUnits("-0.046666666666666666"); // B parameter for the curve
      const maxUtilizationRate = parseUnits("1.2"); // Maximum utilization rate
      const penaltyRate = parseUnits("0.025"); // Penalty rate, not relevant

      beforeEach(async () => {
        await interestRateModel.setParameters(
          A,
          B,
          maxUtilizationRate,
          penaltyRate
        );
      });
      it("THEN the new maxUtilizationRate is readable", async () => {
        expect(await interestRateModel.maxUtilizationRate()).to.be.equal(
          maxUtilizationRate
        );
      });
      it("AND the curves R0 stayed the same", async () => {
        const rate = await interestRateModel.getRateToBorrow(
          nextPoolID,
          nextPoolID - 365 * exaTime.ONE_DAY, // force yearly calculation
          parseUnits("0"),
          parseUnits("0"),
          parseUnits("100")
        );
        expect(rate).to.eq(parseUnits("0.02"));
      });
      it("AND the curves Rb and Ub changed accordingly", async () => {
        const rate = await interestRateModel.getRateToBorrow(
          nextPoolID,
          nextPoolID - 365 * exaTime.ONE_DAY, // force yearly calculation
          parseUnits("90"),
          parseUnits("0"),
          parseUnits("100")
        );
        expect(rate).to.eq(parseUnits("0.22"));
      });
      it("AND the curves Umax changed", async () => {
        const rate = await interestRateModel.getRateToBorrow(
          nextPoolID,
          nextPoolID - 365 * exaTime.ONE_DAY, // force yearly calculation
          parseUnits("110"), // 1.1 was previously an invalid UR
          parseUnits("100"),
          parseUnits("100")
        );
        expect(rate).to.eq(parseUnits("0.753333333333333334"));
      });
    });

    describe("WHEN changing the curve parameters to another valid curve with a higher R0 of 0.05", () => {
      const A = parseUnits("0.037125"); // A parameter for the curve
      const B = parseUnits("0.01625"); // B parameter for the curve
      const maxUtilizationRate = parseUnits("1.1"); // Maximum utilization rate
      const penaltyRate = parseUnits("0.025"); // Penalty rate

      beforeEach(async () => {
        await interestRateModel.setParameters(
          A,
          B,
          maxUtilizationRate,
          penaltyRate
        );
      });
      it("THEN the new parameters are readable", async () => {
        expect(await interestRateModel.curveParameterA()).to.be.equal(A);
        expect(await interestRateModel.curveParameterB()).to.be.equal(B);
        expect(await interestRateModel.maxUtilizationRate()).to.be.equal(
          maxUtilizationRate
        );
        expect(await interestRateModel.penaltyRate()).to.be.equal(penaltyRate);
      });
      it("AND the curves R0 changed accordingly", async () => {
        const rate = await interestRateModel.getRateToBorrow(
          nextPoolID,
          nextPoolID - 365 * exaTime.ONE_DAY, // force yearly calculation
          parseUnits("0"),
          parseUnits("0"),
          parseUnits("100")
        );
        expect(rate).to.eq(parseUnits("0.05"));
      });
      it("AND the curves Rb stays the same", async () => {
        const rate = await interestRateModel.getRateToBorrow(
          nextPoolID,
          nextPoolID - 365 * exaTime.ONE_DAY, // force yearly calculation
          parseUnits("80"),
          parseUnits("0"),
          parseUnits("100")
        );
        expect(rate).to.eq(parseUnits("0.14"));
      });
    });
  });

  describe("GIVEN curve parameters yielding Ub=0.8, Umax=1.1, R0=0.02 and Rb=0.14", () => {
    beforeEach(async () => {
      // A = ((Umax*(Umax-Ub))/Ub)*(Rb-R0)
      // A = ((1.1*(1.1-0.8))/0.8)*(0.14-0.02)
      // A = 0.04950000000000000000

      // B = ((Umax/Ub)*R0) + (1-(Umax/Ub))*Rb
      // B = ((1.1/0.8)*0.02) + (1-(1.1/0.8))*0.14
      // B = -.02500000000000000000

      const A = parseUnits("0.0495"); // A parameter for the curve
      const B = parseUnits("-0.025"); // B parameter for the curve
      const maxUtilizationRate = parseUnits("1.1"); // Maximum utilization rate
      const penaltyRate = parseUnits("0.025"); // Penalty rate
      await interestRateModel.setParameters(
        A,
        B,
        maxUtilizationRate,
        penaltyRate
      );
    });
    describe("integration tests for contracts calling the InterestRateModel", () => {
      describe("AND GIVEN 1kDAI of SP liquidity", () => {
        beforeEach(async () => {
          await exactlyEnv.depositSP("DAI", "12000");
          await exactlyEnv.transfer("WETH", alice, "10");
          exactlyEnv.switchWallet(alice);
          await exactlyEnv.depositSP("WETH", "10");
          await exactlyEnv.enterMarkets(["WETH"]);
          await exactlyEnv.moveInTime(nextPoolID);
        });
        describe("WHEN borrowing 1DAI in the following maturity", () => {
          beforeEach(async () => {
            await exactlyEnv.borrowMP("DAI", secondPoolID, "1");
          });
          it("THEN a yearly interest of 2% is charged over a week (0.02*7/365)", async () => {
            const [, borrowed] = await exactlyEnv.accountSnapshot(
              "DAI",
              secondPoolID
            );
            // (0.02 * 7) / 365 = 0.00384
            expect(borrowed).to.be.gt(parseUnits("1.000383"));
            expect(borrowed).to.be.lt(parseUnits("1.000385"));
          });
        });
        describe("WHEN borrowing 300 DAI in the following maturity", () => {
          beforeEach(async () => {
            await exactlyEnv.borrowMP("DAI", secondPoolID, "300");
          });
          it("THEN a yearly interest of 3.6% (U=0.3) is charged over a week (0.03*7/365)", async () => {
            const [, borrowed] = await exactlyEnv.accountSnapshot(
              "DAI",
              secondPoolID
            );

            // 0.0495/(1.1-(300/1000))-0.025 =  .03687500000000000000
            // (300*0.036875 * 7) / 365 .21215753424657534246
            expect(borrowed).to.be.gt(parseUnits("300.212"));
            expect(borrowed).to.be.lt(parseUnits("300.214"));
          });
        });
        describe("WHEN borrowing 900 DAI in the following maturity", () => {
          beforeEach(async () => {
            await exactlyEnv.borrowMP("DAI", secondPoolID, "900");
          });
          it("THEN a yearly interest of 22% (U=0.9) is charged over a week (0.2225*7/365)", async () => {
            const [, borrowed] = await exactlyEnv.accountSnapshot(
              "DAI",
              secondPoolID
            );

            // 0.0495/(1.1-(900/1000))-0.025 =.22250000000000000000
            // (900*0.2225 * 7) / 365 = 3.84041095890410958904
            expect(borrowed).to.be.gt(parseUnits("903.84"));
            expect(borrowed).to.be.lt(parseUnits("903.85"));
          });
        });
        it("WHEN borrowing 1050 DAI in the following maturity THEN it reverts because only 1000 DAI are available for lending", async () => {
          const tx = exactlyEnv.borrowMP("DAI", secondPoolID, "1050");
          await expect(tx).to.be.revertedWith(
            errorGeneric(ProtocolError.INSUFFICIENT_PROTOCOL_LIQUIDITY)
          );
        });
      });
      describe("AND GIVEN 1kDAI of SP liquidity AND 500DAI of MP liquidity", () => {
        beforeEach(async () => {
          await exactlyEnv.depositSP("DAI", "12000");
          await exactlyEnv.depositMP("DAI", secondPoolID, "500");
          await exactlyEnv.transfer("WETH", alice, "10");
          exactlyEnv.switchWallet(alice);
          await exactlyEnv.depositSP("WETH", "10");
          await exactlyEnv.enterMarkets(["WETH"]);
          await exactlyEnv.moveInTime(nextPoolID);
        });
        describe("WHEN borrowing 1050 DAI in the following maturity", async () => {
          beforeEach(async () => {
            await exactlyEnv.borrowMP("DAI", secondPoolID, "1050");
          });
          it("THEN a yearly interest of 22% (U=1.05) is charged over a week (0.2225*7/365)", async () => {
            const [, borrowed] = await exactlyEnv.accountSnapshot(
              "DAI",
              secondPoolID
            );

            // 0.0495/(1.1-(1050/1000))-0.025 = .96500000000000000000
            // (1050*0.965 * 7) / 365 = 19.43219178082191780821
            expect(borrowed).to.be.gt(parseUnits("1069.4"));
            expect(borrowed).to.be.lt(parseUnits("1069.5"));
          });
        });
      });
      describe("AND GIVEN 2kDAI of SP liquidity AND 1kDAI of MP liquidity", () => {
        beforeEach(async () => {
          await exactlyEnv.depositSP("DAI", "24000");
          await exactlyEnv.depositMP("DAI", secondPoolID, "1000");
          await exactlyEnv.transfer("WETH", alice, "10");
          exactlyEnv.switchWallet(alice);
          await exactlyEnv.depositSP("WETH", "10");
          await exactlyEnv.enterMarkets(["WETH"]);
          await exactlyEnv.moveInTime(nextPoolID);
        });
        describe("WHEN borrowing 1200 DAI in the following maturity", async () => {
          beforeEach(async () => {
            await exactlyEnv.borrowMP("DAI", secondPoolID, "1200");
          });
          it("THEN a yearly interest of 7.4% (U=0.6) is charged over a week (0.0575*7/365)", async () => {
            const [, borrowed] = await exactlyEnv.accountSnapshot(
              "DAI",
              secondPoolID
            );

            // 0.0495/(1.1-(1200/2000))-0.025 = .07400000000000000000
            // (1200*0.074 * 7) / 365 = 1.70301369863013698630
            expect(borrowed).to.be.gt(parseUnits("1201.70"));
            expect(borrowed).to.be.lt(parseUnits("1201.71"));
          });
          describe("previous borrows are accounted for when computing the utilization rate", () => {
            describe("AND WHEN another user borrows 400 more DAI", () => {
              beforeEach(async () => {
                exactlyEnv.switchWallet(owner);
                await exactlyEnv.transfer("WETH", bob, "10");
                exactlyEnv.switchWallet(bob);
                await exactlyEnv.depositSP("WETH", "10");
                await exactlyEnv.enterMarkets(["WETH"]);
                await exactlyEnv.borrowMP("DAI", secondPoolID, "400");
              });
              it("THEN a yearly interest of 14% (U=0.8, considering both borrows) is charged over a week", async () => {
                const [, borrowed] = await exactlyEnv.accountSnapshot(
                  "DAI",
                  secondPoolID
                );

                // 0.0495/(1.1-(1600/2000))-0.025 = .14000000000000000000
                // (400*0.14 * 7) / 365 = 1.07397260273972602739
                expect(borrowed).to.be.gt(parseUnits("401.07"));
                expect(borrowed).to.be.lt(parseUnits("401.08"));
              });
            });
          });
        });
      });
      describe("AND GIVEN 1kDAI of SP liquidity AND 2kDAI of MP liquidity", () => {
        beforeEach(async () => {
          await exactlyEnv.depositSP("DAI", "12000");
          await exactlyEnv.depositMP("DAI", secondPoolID, "2000");
          await exactlyEnv.transfer("WETH", alice, "10");
          exactlyEnv.switchWallet(alice);
          await exactlyEnv.depositSP("WETH", "10");
          await exactlyEnv.enterMarkets(["WETH"]);
          await exactlyEnv.moveInTime(nextPoolID);
        });
        describe("WHEN borrowing 1000 DAI in the following maturity", async () => {
          beforeEach(async () => {
            await exactlyEnv.borrowMP("DAI", secondPoolID, "1000");
          });
          it("THEN a yearly interest of 5.75% (U=0.5) is charged over a week (0.0575*7/365)", async () => {
            const [, borrowed] = await exactlyEnv.accountSnapshot(
              "DAI",
              secondPoolID
            );

            // 0.0495/(1.1-(1000/2000))-0.025 = .05750000000000000000
            // (1000*0.0575 * 7) / 365 = 1.10273972602739726027
            expect(borrowed).to.be.gt(parseUnits("1001.10"));
            expect(borrowed).to.be.lt(parseUnits("1001.11"));
          });
        });
      });
    });
    describe("GIVEN a token with 6 decimals instead of 18", () => {
      it("WHEN asking for the interest at 0% utilization rate THEN it returns R0=0.02", async () => {
        const rate = await interestRateModel.getRateToBorrow(
          nextPoolID,
          nextPoolID - 365 * exaTime.ONE_DAY, // force yearly calculation
          parseUnits("0", 6), // 0 borrows, this is what makes U=0
          parseUnits("0", 6), // no MP supply
          parseUnits("100", 6) // 100 available from SP
        );
        expect(rate).to.eq(parseUnits("0.02"));
      });
      it("AND WHEN asking for the interest at 80% (Ub)utilization rate THEN it returns Rb=0.14", async () => {
        const rate = await interestRateModel.getRateToBorrow(
          nextPoolID,
          nextPoolID - 365 * exaTime.ONE_DAY, // force yearly calculation
          parseUnits("80", 6), // 80 borrowed, this is what makes U=0.8
          parseUnits("0"), // no MP supply
          parseUnits("100", 6) // 100 available from SP
        );
        expect(rate).to.eq(parseUnits("0.14"));
      });
    });
    describe("distinctions on where the liquidity comes from", () => {
      it("WHEN asking for the interest with a liquidity of zero THEN it reverts", async () => {
        const tx = interestRateModel.getRateToBorrow(
          nextPoolID,
          nextPoolID - exaTime.ONE_DAY,
          parseUnits("80"), // 80 borrowed, this is what makes U=0.8
          parseUnits("0"), // no MP supply
          parseUnits("0") // nothing available from SP
        );

        await expect(tx).to.be.revertedWith(
          errorGeneric(ProtocolError.INSUFFICIENT_PROTOCOL_LIQUIDITY)
        );
      });
      it("WHEN asking for the interest with 80 tokens borrowed and 100 supplied to the MP, THEN it returns Rb=0.14 because U=Ub", async () => {
        const rate = await interestRateModel.getRateToBorrow(
          nextPoolID,
          nextPoolID - 365 * exaTime.ONE_DAY, // force yearly calculation
          parseUnits("80"), // 80 borrowed, this is what makes U=0.8
          parseUnits("100"), // 100 supplied to MP
          parseUnits("0") // nothing available from SP
        );
        expect(rate).to.eq(parseUnits("0.14"));
      });
      it("WHEN asking for the interest with 80 tokens borrowed and 100 supplied to the MP AND 100 available from the SP, THEN it returns Rb=0.14 because U=Ub", async () => {
        const rate = await interestRateModel.getRateToBorrow(
          nextPoolID,
          nextPoolID - 365 * exaTime.ONE_DAY, // force yearly calculation
          parseUnits("80"), // 80 borrowed, this is what makes U=0.8
          parseUnits("100"), // 100 supplied to MP
          parseUnits("100") // 100 available from SP
        );
        expect(rate).to.eq(parseUnits("0.14"));
      });
      it("WHEN asking for the interest with 80 tokens borrowed and 150 supplied to the MP AND 100 available from the SP, THEN it returns a lower rate because U<Ub", async () => {
        const rate = await interestRateModel.getRateToBorrow(
          nextPoolID,
          nextPoolID - 365 * exaTime.ONE_DAY, // force yearly calculation
          parseUnits("80"), // 80 borrowed, this is what makes U=0.8
          parseUnits("150"), // 150 supplied to MP
          parseUnits("100") // 100 available from SP
        );
        // 0.0495/(1.1-(80/150))-0.025
        expect(rate).to.be.closeTo(parseUnits(".06235294117647058"), 100);
      });

      it("WHEN asking for the interest with 80 tokens borrowed and 150 supplied to the MP AND 100 available from the SP, THEN it returns a lower rate because U<Ub", async () => {
        const rate = await interestRateModel.getRateToBorrow(
          nextPoolID,
          nextPoolID - 365 * exaTime.ONE_DAY, // force yearly calculation
          parseUnits("80"), // 80 borrowed, this is what makes U=0.8
          parseUnits("100"), // 100 supplied to MP
          parseUnits("150") // 100 available from SP
        );
        // 0.0495/(1.1-(80/150))-0.025
        expect(rate).to.be.closeTo(parseUnits(".06235294117647058"), 100);
      });
    });

    it("WHEN asking for the interest at 0% utilization rate THEN it returns R0=0.02", async () => {
      const rate = await interestRateModel.getRateToBorrow(
        nextPoolID,
        nextPoolID - 365 * exaTime.ONE_DAY, // force yearly calculation
        parseUnits("0"), // 0 borrows, this is what makes U=0
        parseUnits("0"), // no MP supply
        parseUnits("100") // 100 available from SP
      );
      expect(rate).to.eq(parseUnits("0.02"));
    });
    it("AND WHEN asking for the interest at 80% (Ub)utilization rate THEN it returns Rb=0.14", async () => {
      const rate = await interestRateModel.getRateToBorrow(
        nextPoolID,
        nextPoolID - 365 * exaTime.ONE_DAY, // force yearly calculation
        parseUnits("80"), // 80 borrowed, this is what makes U=0.8
        parseUnits("0"), // no MP supply
        parseUnits("100") // 100 available from SP
      );
      expect(rate).to.eq(parseUnits("0.14"));
    });
    describe("high utilization rates", () => {
      it("AND WHEN asking for the interest at 90% (>Ub)utilization rate THEN it returns R=0.22 (price hike)", async () => {
        let rate = await interestRateModel.getRateToBorrow(
          nextPoolID,
          nextPoolID - 365 * exaTime.ONE_DAY, // force yearly calculation
          parseUnits("90"), // 90 borrowed, this is what makes U=0.9
          parseUnits("0"), // no MP supply
          parseUnits("100") // 100 available from SP
        );
        expect(rate).to.eq(parseUnits("0.2225"));

        rate = await interestRateModel.getRateToBorrow(
          nextPoolID,
          nextPoolID - 365 * exaTime.ONE_DAY, // force yearly calculation
          parseUnits("90"), // 90 borrowed, this is what makes U=0.9
          parseUnits("100"), // MP supply
          parseUnits("0") // nothing available from SP
        );
        expect(rate).to.eq(parseUnits("0.2225"));
      });
      it("AND WHEN asking for the interest at 100% (>Ub)utilization rate THEN it returns R=0.47 (price hike)", async () => {
        const rate = await interestRateModel.getRateToBorrow(
          nextPoolID,
          nextPoolID - 365 * exaTime.ONE_DAY,
          parseUnits("100"),
          parseUnits("100"),
          parseUnits("100")
        );
        expect(rate).to.eq(parseUnits("0.47"));
      });
      it("AND WHEN asking for the interest at 105% (close to Umax)utilization rate THEN it returns R=0.965 (price hike)", async () => {
        const rate = await interestRateModel.getRateToBorrow(
          nextPoolID,
          nextPoolID - 365 * exaTime.ONE_DAY,
          parseUnits("105"),
          parseUnits("100"),
          parseUnits("100")
        );
        expect(rate).to.eq(parseUnits("0.965"));
      });
      it("AND WHEN asking for the interest at 105% AND liquidity isnt enough, THEN it reverts", async () => {
        const tx = interestRateModel.getRateToBorrow(
          nextPoolID,
          nextPoolID - 365 * exaTime.ONE_DAY,
          parseUnits("105"),
          parseUnits("100"),
          parseUnits("0")
        );

        await expect(tx).to.be.revertedWith(
          errorGeneric(ProtocolError.INSUFFICIENT_PROTOCOL_LIQUIDITY)
        );
      });
      it("AND WHEN asking for the interest at Umax, THEN it reverts", async () => {
        const tx = interestRateModel.getRateToBorrow(
          nextPoolID,
          nextPoolID - 365 * exaTime.ONE_DAY,
          parseUnits("110"),
          parseUnits("100"),
          parseUnits("100")
        );

        await expect(tx).to.be.revertedWith(
          errorGeneric(ProtocolError.INSUFFICIENT_PROTOCOL_LIQUIDITY)
        );
      });
      it("AND WHEN asking for the interest at U>Umax, THEN it reverts", async () => {
        const tx = interestRateModel.getRateToBorrow(
          nextPoolID,
          nextPoolID - 365 * exaTime.ONE_DAY,
          parseUnits("115"),
          parseUnits("100"),
          parseUnits("100")
        );

        await expect(tx).to.be.revertedWith(
          errorGeneric(ProtocolError.INSUFFICIENT_PROTOCOL_LIQUIDITY)
        );
      });
    });
    describe("interest for durations other than a full year", () => {
      it("WHEN asking for the interest for negative time difference, THEN it reverts", async () => {
        const tx = interestRateModel.getRateToBorrow(
          nextPoolID,
          nextPoolID + exaTime.ONE_DAY,
          parseUnits("80"), // 80 borrowed, this is what makes U=0.8
          parseUnits("0"), // no MP supply
          parseUnits("100") // 100 available from SP
        );

        await expect(tx).to.be.revertedWith(
          errorGeneric(ProtocolError.INVALID_TIME_DIFFERENCE)
        );
      });
      it("WHEN asking for the interest for a time difference of zero, THEN it reverts", async () => {
        const tx = interestRateModel.getRateToBorrow(
          nextPoolID,
          nextPoolID,
          parseUnits("80"), // 80 borrowed, this is what makes U=0.8
          parseUnits("0"), // no MP supply
          parseUnits("100") // 100 available from SP
        );

        await expect(tx).to.be.revertedWith(
          errorGeneric(ProtocolError.INVALID_TIME_DIFFERENCE)
        );
      });
      it("WHEN asking for the interest for a 5-day period at Ub, THEN it returns Rb*(5/365)", async () => {
        const rate = await interestRateModel.getRateToBorrow(
          nextPoolID,
          nextPoolID - 5 * exaTime.ONE_DAY,
          parseUnits("80"), // 80 borrowed, this is what makes U=0.8
          parseUnits("0"), // no MP supply
          parseUnits("100") // 100 available from SP
        );

        // 0.14*5/365
        expect(rate).to.closeTo(parseUnits(".00191780821917808"), 100);
      });
      it("WHEN asking for the interest for a two-week period at Ub, THEN it returns Rb*(14/365)", async () => {
        const rate = await interestRateModel.getRateToBorrow(
          nextPoolID,
          nextPoolID - 14 * exaTime.ONE_DAY,
          parseUnits("80"), // 80 borrowed, this is what makes U=0.8
          parseUnits("0"), // no MP supply
          parseUnits("100") // 100 available from SP
        );

        // 0.14*14/365
        expect(rate).to.be.closeTo(parseUnits(".00536986301369863"), 100);
      });
      it("WHEN asking for the interest for a one-day period at U0, THEN it returns R0*(1/365)", async () => {
        const rate = await interestRateModel.getRateToBorrow(
          nextPoolID,
          nextPoolID - exaTime.ONE_DAY,
          parseUnits("0"), // 0 borrowed, this is what makes U=0
          parseUnits("0"), // no MP supply
          parseUnits("100") // 100 available from SP
        );

        // 0.02*1/365
        // .00005479452054794520
        expect(rate).to.be.closeTo(parseUnits(".00005479452054794"), 100);
      });

      it("WHEN asking for the interest for a five-second period at U0, THEN it returns R0*(5/(365*24*60*60))", async () => {
        const rate = await interestRateModel.getRateToBorrow(
          nextPoolID,
          nextPoolID - 5,
          parseUnits("0"), // 0 borrowed, this is what makes U=0
          parseUnits("0"), // no MP supply
          parseUnits("100") // 100 available from SP
        );

        // 0.02*5/(365*24*60*60)
        expect(rate).to.be.closeTo(parseUnits(".00000000317097919"), 100);
      });
=======
    // From Owner to User
    underlyingToken.transfer(mariaUser.address, parseUnits("1000000"));
    eth.transfer(mariaUser.address, parseEther("100"));
  });

  describe("GIVEN a set of parameters", async () => {
    let maturitySlopeRate: BigNumber; // Maturity pool slope rate
    let smartPoolRate: BigNumber; // Smart pool slope rate
    let highURSlopeRate: BigNumber; // High UR slope rate
    let slopeChangeRate: BigNumber; // Slope change rate
    let baseRate: BigNumber; // Base rate
    let penaltyRate: BigNumber; // Penalty rate

    beforeEach(async () => {
      maturitySlopeRate = parseUnits("0.07"); // Maturity pool slope rate
      smartPoolRate = parseUnits("0.07"); // Smart pool slope rate
      highURSlopeRate = parseUnits("0.4"); // High UR slope rate
      slopeChangeRate = parseUnits("0.8"); // Slope change rate
      baseRate = parseUnits("0.02"); // Base rate
      penaltyRate = parseUnits("0.022"); // Penalty rate
    });

    describe("WHEN the owner calls setParameters function", async () => {
      beforeEach(async () => {
        await interestRateModel.setParameters(
          maturitySlopeRate,
          smartPoolRate,
          highURSlopeRate,
          slopeChangeRate,
          baseRate,
          penaltyRate
        );
      });

      it("THEN all the parameters should be reflected in the contract", async () => {
        expect(await interestRateModel.mpSlopeRate()).to.be.equal(
          maturitySlopeRate
        );
        expect(await interestRateModel.spSlopeRate()).to.be.equal(
          smartPoolRate
        );
        expect(await interestRateModel.spHighURSlopeRate()).to.be.equal(
          highURSlopeRate
        );
        expect(await interestRateModel.slopeChangeRate()).to.be.equal(
          slopeChangeRate
        );
        expect(await interestRateModel.baseRate()).to.be.equal(baseRate);
        expect(await interestRateModel.penaltyRate()).to.be.equal(penaltyRate);
      });
    });

    describe("getYieldForDeposit with a normal weighter distrubition parameter (100%)", async () => {
      const mpDepositDistributionWeighter = parseUnits("1");

      it("WHEN supply of smart pool is 100, earnings unassigned are 100, and amount deposited is 100, then yield is 50", async () => {
        expect(
          await interestRateModel.getYieldForDeposit(
            parseUnits("100"),
            parseUnits("100"),
            parseUnits("100"),
            mpDepositDistributionWeighter
          )
        ).to.equal(parseUnits("50"));
      });

      it("WHEN supply of smart pool is 0, earnings unassigned are 0, and amount deposited is 100, then yield is 0", async () => {
        expect(
          await interestRateModel.getYieldForDeposit(
            parseUnits("0"),
            parseUnits("0"),
            parseUnits("100"),
            mpDepositDistributionWeighter
          )
        ).to.equal(parseUnits("0"));
      });

      it("WHEN supply of smart pool is 0, earnings unassigned are 100, and amount deposited is 100, then yield is 100", async () => {
        expect(
          await interestRateModel.getYieldForDeposit(
            parseUnits("0"),
            parseUnits("100"),
            parseUnits("100"),
            mpDepositDistributionWeighter
          )
        ).to.equal(parseUnits("100"));
      });

      it("WHEN supply of smart pool is 100, earnings unassigned are 100, and amount deposited is 0, then yield is 0", async () => {
        expect(
          await interestRateModel.getYieldForDeposit(
            parseUnits("100"),
            parseUnits("100"),
            parseUnits("0"),
            mpDepositDistributionWeighter
          )
        ).to.equal(parseUnits("0"));
      });

      it("WHEN supply of smart pool is 100, earnings unassigned are 0, and amount deposited is 100, then yield is 0", async () => {
        expect(
          await interestRateModel.getYieldForDeposit(
            parseUnits("100"),
            parseUnits("0"),
            parseUnits("100"),
            mpDepositDistributionWeighter
          )
        ).to.equal(parseUnits("0"));
      });
    });

    describe("getYieldForDeposit with a custom weighter distribution parameter, smart pool supply of 100, unassigned earnings of 100 and amount deposited of 100", async () => {
      let mpDepositDistributionWeighter: any;

      it("WHEN mpDepositDistributionWeighter is 50%, then yield is 33.3333...", async () => {
        mpDepositDistributionWeighter = parseUnits("0.5");
        expect(
          await interestRateModel.getYieldForDeposit(
            parseUnits("100"),
            parseUnits("100"),
            parseUnits("100"),
            mpDepositDistributionWeighter
          )
        ).to.closeTo(
          parseUnits("33.33333333"),
          parseUnits("0.00000001").toNumber()
        );
      });

      it("WHEN mpDepositDistributionWeighter is 150%, then yield is 60", async () => {
        mpDepositDistributionWeighter = parseUnits("1.5");
        expect(
          await interestRateModel.getYieldForDeposit(
            parseUnits("100"),
            parseUnits("100"),
            parseUnits("100"),
            mpDepositDistributionWeighter
          )
        ).to.equal(parseUnits("60"));
      });

      it("WHEN mpDepositDistributionWeighter is 200%, then yield is 66.6666...", async () => {
        mpDepositDistributionWeighter = parseUnits("2");
        expect(
          await interestRateModel.getYieldForDeposit(
            parseUnits("100"),
            parseUnits("100"),
            parseUnits("100"),
            mpDepositDistributionWeighter
          )
        ).to.closeTo(
          parseUnits("66.66666666"),
          parseUnits("0.00000001").toNumber()
        );
      });

      it("WHEN mpDepositDistributionWeighter is 1000%, then yield is 90.9090...", async () => {
        mpDepositDistributionWeighter = parseUnits("10");
        expect(
          await interestRateModel.getYieldForDeposit(
            parseUnits("100"),
            parseUnits("100"),
            parseUnits("100"),
            mpDepositDistributionWeighter
          )
        ).to.closeTo(
          parseUnits("90.90909090"),
          parseUnits("0.00000001").toNumber()
        );
      });

      it("WHEN mpDepositDistributionWeighter is 10000%, then yield is 99.0099...", async () => {
        mpDepositDistributionWeighter = parseUnits("100");
        expect(
          await interestRateModel.getYieldForDeposit(
            parseUnits("100"),
            parseUnits("100"),
            parseUnits("100"),
            mpDepositDistributionWeighter
          )
        ).to.closeTo(
          parseUnits("99.00990099"),
          parseUnits("0.00000001").toNumber()
        );
      });
    });

    it("WHEN any user calls getRateToBorrow on an invalid pool id, THEN it should revert with INVALID_POOL_ID", async () => {
      await expect(
        interestRateModel.getRateToBorrow(
          parseUnits("123", 0),
          maturityPool,
          parseUnits("1000"),
          parseUnits("1000000"),
          false
        )
      ).to.be.revertedWith(errorGeneric(ProtocolError.INVALID_POOL_ID));
    });

    it("WHEN an unauthorized user calls setParameters function, THEN it should revert", async () => {
      await expect(
        interestRateModel
          .connect(mariaUser)
          .setParameters(
            maturitySlopeRate,
            smartPoolRate,
            highURSlopeRate,
            slopeChangeRate,
            baseRate,
            penaltyRate
          )
      ).to.be.revertedWith("AccessControl");
>>>>>>> 29c05fa6
    });
  });
});<|MERGE_RESOLUTION|>--- conflicted
+++ resolved
@@ -1,11 +1,6 @@
 import { expect } from "chai";
 import { parseUnits } from "@ethersproject/units";
-<<<<<<< HEAD
 import { Contract } from "ethers";
-=======
-import { BigNumber, Contract } from "ethers";
-import { errorGeneric, ProtocolError } from "./exactlyUtils";
->>>>>>> 29c05fa6
 import { SignerWithAddress } from "@nomiclabs/hardhat-ethers/signers";
 import { ethers } from "hardhat";
 import { ExaTime, ProtocolError, errorGeneric } from "./exactlyUtils";
@@ -21,35 +16,15 @@
   let alice: SignerWithAddress;
   let bob: SignerWithAddress;
   let interestRateModel: Contract;
-<<<<<<< HEAD
   let snapshot: any;
 
   beforeEach(async () => {
-=======
-  let mariaUser: SignerWithAddress;
-
-  let maturityPool = {
-    borrowed: 0,
-    supplied: 0,
-    suppliedSP: 0,
-    unassignedEarnings: 0,
-    earningsMP: 0,
-    earningsSP: 0,
-    lastAccrue: 0,
-  };
-
-  beforeEach(async () => {
-    // we ignore the first item: owner
-    [, mariaUser] = await ethers.getSigners();
-
->>>>>>> 29c05fa6
     exactlyEnv = await DefaultEnv.create({
       useRealInterestRateModel: true,
     });
     [owner, alice, bob] = await ethers.getSigners();
 
     interestRateModel = exactlyEnv.interestRateModel;
-<<<<<<< HEAD
     // This helps with tests that use evm_setNextBlockTimestamp
     snapshot = await exactlyEnv.takeSnapshot();
   });
@@ -73,7 +48,7 @@
       const A = parseUnits("0.092"); // A parameter for the curve
       const B = parseUnits("-0.086666666666666666"); // B parameter for the curve
       const maxUtilizationRate = parseUnits("1.2"); // Maximum utilization rate
-      const penaltyRate = parseUnits("0.025"); // Penalty rate, not used
+      const penaltyRate = parseUnits("0.0000002314814815"); // Penalty rate, not used
       const InterestRateModelFactory = await ethers.getContractFactory(
         "InterestRateModel",
         {}
@@ -91,7 +66,7 @@
       const A = parseUnits("0.092"); // A parameter for the curve
       const B = parseUnits("-0.086666666666666666"); // B parameter for the curve
       const maxUtilizationRate = parseUnits("1.2"); // Maximum utilization rate
-      const penaltyRate = parseUnits("0.025"); // Penalty rate, not used
+      const penaltyRate = parseUnits("0.0000002314814815"); // Penalty rate, not used
       const tx = interestRateModel.setParameters(
         A,
         B,
@@ -105,7 +80,7 @@
       const A = parseUnits("0.037125"); // A parameter for the curve
       const B = parseUnits("0.01625"); // B parameter for the curve
       const maxUtilizationRate = parseUnits("1.1"); // Maximum utilization rate
-      const penaltyRate = parseUnits("0.025"); // Penalty rate
+      const penaltyRate = parseUnits("0.0000002314814815"); // Penalty rate
 
       beforeEach(async () => {
         await interestRateModel.setParameters(
@@ -133,7 +108,7 @@
       const A = parseUnits("0.08"); // A parameter for the curve
       const B = parseUnits("-0.046666666666666666"); // B parameter for the curve
       const maxUtilizationRate = parseUnits("1.2"); // Maximum utilization rate
-      const penaltyRate = parseUnits("0.025"); // Penalty rate, not relevant
+      const penaltyRate = parseUnits("0.0000002314814815"); // Penalty rate, not relevant
 
       beforeEach(async () => {
         await interestRateModel.setParameters(
@@ -672,220 +647,153 @@
         // 0.02*5/(365*24*60*60)
         expect(rate).to.be.closeTo(parseUnits(".00000000317097919"), 100);
       });
-=======
-    // From Owner to User
-    underlyingToken.transfer(mariaUser.address, parseUnits("1000000"));
-    eth.transfer(mariaUser.address, parseEther("100"));
+    });
   });
 
-  describe("GIVEN a set of parameters", async () => {
-    let maturitySlopeRate: BigNumber; // Maturity pool slope rate
-    let smartPoolRate: BigNumber; // Smart pool slope rate
-    let highURSlopeRate: BigNumber; // High UR slope rate
-    let slopeChangeRate: BigNumber; // Slope change rate
-    let baseRate: BigNumber; // Base rate
-    let penaltyRate: BigNumber; // Penalty rate
-
-    beforeEach(async () => {
-      maturitySlopeRate = parseUnits("0.07"); // Maturity pool slope rate
-      smartPoolRate = parseUnits("0.07"); // Smart pool slope rate
-      highURSlopeRate = parseUnits("0.4"); // High UR slope rate
-      slopeChangeRate = parseUnits("0.8"); // Slope change rate
-      baseRate = parseUnits("0.02"); // Base rate
-      penaltyRate = parseUnits("0.022"); // Penalty rate
-    });
-
-    describe("WHEN the owner calls setParameters function", async () => {
-      beforeEach(async () => {
-        await interestRateModel.setParameters(
-          maturitySlopeRate,
-          smartPoolRate,
-          highURSlopeRate,
-          slopeChangeRate,
-          baseRate,
-          penaltyRate
-        );
-      });
-
-      it("THEN all the parameters should be reflected in the contract", async () => {
-        expect(await interestRateModel.mpSlopeRate()).to.be.equal(
-          maturitySlopeRate
-        );
-        expect(await interestRateModel.spSlopeRate()).to.be.equal(
-          smartPoolRate
-        );
-        expect(await interestRateModel.spHighURSlopeRate()).to.be.equal(
-          highURSlopeRate
-        );
-        expect(await interestRateModel.slopeChangeRate()).to.be.equal(
-          slopeChangeRate
-        );
-        expect(await interestRateModel.baseRate()).to.be.equal(baseRate);
-        expect(await interestRateModel.penaltyRate()).to.be.equal(penaltyRate);
-      });
-    });
-
-    describe("getYieldForDeposit with a normal weighter distrubition parameter (100%)", async () => {
-      const mpDepositDistributionWeighter = parseUnits("1");
-
-      it("WHEN supply of smart pool is 100, earnings unassigned are 100, and amount deposited is 100, then yield is 50", async () => {
-        expect(
-          await interestRateModel.getYieldForDeposit(
-            parseUnits("100"),
-            parseUnits("100"),
-            parseUnits("100"),
-            mpDepositDistributionWeighter
-          )
-        ).to.equal(parseUnits("50"));
-      });
-
-      it("WHEN supply of smart pool is 0, earnings unassigned are 0, and amount deposited is 100, then yield is 0", async () => {
-        expect(
-          await interestRateModel.getYieldForDeposit(
-            parseUnits("0"),
-            parseUnits("0"),
-            parseUnits("100"),
-            mpDepositDistributionWeighter
-          )
-        ).to.equal(parseUnits("0"));
-      });
-
-      it("WHEN supply of smart pool is 0, earnings unassigned are 100, and amount deposited is 100, then yield is 100", async () => {
-        expect(
-          await interestRateModel.getYieldForDeposit(
-            parseUnits("0"),
-            parseUnits("100"),
-            parseUnits("100"),
-            mpDepositDistributionWeighter
-          )
-        ).to.equal(parseUnits("100"));
-      });
-
-      it("WHEN supply of smart pool is 100, earnings unassigned are 100, and amount deposited is 0, then yield is 0", async () => {
-        expect(
-          await interestRateModel.getYieldForDeposit(
-            parseUnits("100"),
-            parseUnits("100"),
-            parseUnits("0"),
-            mpDepositDistributionWeighter
-          )
-        ).to.equal(parseUnits("0"));
-      });
-
-      it("WHEN supply of smart pool is 100, earnings unassigned are 0, and amount deposited is 100, then yield is 0", async () => {
-        expect(
-          await interestRateModel.getYieldForDeposit(
-            parseUnits("100"),
-            parseUnits("0"),
-            parseUnits("100"),
-            mpDepositDistributionWeighter
-          )
-        ).to.equal(parseUnits("0"));
-      });
-    });
-
-    describe("getYieldForDeposit with a custom weighter distribution parameter, smart pool supply of 100, unassigned earnings of 100 and amount deposited of 100", async () => {
-      let mpDepositDistributionWeighter: any;
-
-      it("WHEN mpDepositDistributionWeighter is 50%, then yield is 33.3333...", async () => {
-        mpDepositDistributionWeighter = parseUnits("0.5");
-        expect(
-          await interestRateModel.getYieldForDeposit(
-            parseUnits("100"),
-            parseUnits("100"),
-            parseUnits("100"),
-            mpDepositDistributionWeighter
-          )
-        ).to.closeTo(
-          parseUnits("33.33333333"),
-          parseUnits("0.00000001").toNumber()
-        );
-      });
-
-      it("WHEN mpDepositDistributionWeighter is 150%, then yield is 60", async () => {
-        mpDepositDistributionWeighter = parseUnits("1.5");
-        expect(
-          await interestRateModel.getYieldForDeposit(
-            parseUnits("100"),
-            parseUnits("100"),
-            parseUnits("100"),
-            mpDepositDistributionWeighter
-          )
-        ).to.equal(parseUnits("60"));
-      });
-
-      it("WHEN mpDepositDistributionWeighter is 200%, then yield is 66.6666...", async () => {
-        mpDepositDistributionWeighter = parseUnits("2");
-        expect(
-          await interestRateModel.getYieldForDeposit(
-            parseUnits("100"),
-            parseUnits("100"),
-            parseUnits("100"),
-            mpDepositDistributionWeighter
-          )
-        ).to.closeTo(
-          parseUnits("66.66666666"),
-          parseUnits("0.00000001").toNumber()
-        );
-      });
-
-      it("WHEN mpDepositDistributionWeighter is 1000%, then yield is 90.9090...", async () => {
-        mpDepositDistributionWeighter = parseUnits("10");
-        expect(
-          await interestRateModel.getYieldForDeposit(
-            parseUnits("100"),
-            parseUnits("100"),
-            parseUnits("100"),
-            mpDepositDistributionWeighter
-          )
-        ).to.closeTo(
-          parseUnits("90.90909090"),
-          parseUnits("0.00000001").toNumber()
-        );
-      });
-
-      it("WHEN mpDepositDistributionWeighter is 10000%, then yield is 99.0099...", async () => {
-        mpDepositDistributionWeighter = parseUnits("100");
-        expect(
-          await interestRateModel.getYieldForDeposit(
-            parseUnits("100"),
-            parseUnits("100"),
-            parseUnits("100"),
-            mpDepositDistributionWeighter
-          )
-        ).to.closeTo(
-          parseUnits("99.00990099"),
-          parseUnits("0.00000001").toNumber()
-        );
-      });
-    });
-
-    it("WHEN any user calls getRateToBorrow on an invalid pool id, THEN it should revert with INVALID_POOL_ID", async () => {
-      await expect(
-        interestRateModel.getRateToBorrow(
-          parseUnits("123", 0),
-          maturityPool,
-          parseUnits("1000"),
-          parseUnits("1000000"),
-          false
-        )
-      ).to.be.revertedWith(errorGeneric(ProtocolError.INVALID_POOL_ID));
-    });
-
-    it("WHEN an unauthorized user calls setParameters function, THEN it should revert", async () => {
-      await expect(
-        interestRateModel
-          .connect(mariaUser)
-          .setParameters(
-            maturitySlopeRate,
-            smartPoolRate,
-            highURSlopeRate,
-            slopeChangeRate,
-            baseRate,
-            penaltyRate
-          )
-      ).to.be.revertedWith("AccessControl");
->>>>>>> 29c05fa6
-    });
+  describe("getYieldForDeposit with a normal weighter distrubition parameter (100%)", async () => {
+    const mpDepositDistributionWeighter = parseUnits("1");
+
+    it("WHEN supply of smart pool is 100, earnings unassigned are 100, and amount deposited is 100, then yield is 50", async () => {
+      expect(
+        await interestRateModel.getYieldForDeposit(
+          parseUnits("100"),
+          parseUnits("100"),
+          parseUnits("100"),
+          mpDepositDistributionWeighter
+        )
+      ).to.equal(parseUnits("50"));
+    });
+
+    it("WHEN supply of smart pool is 0, earnings unassigned are 0, and amount deposited is 100, then yield is 0", async () => {
+      expect(
+        await interestRateModel.getYieldForDeposit(
+          parseUnits("0"),
+          parseUnits("0"),
+          parseUnits("100"),
+          mpDepositDistributionWeighter
+        )
+      ).to.equal(parseUnits("0"));
+    });
+
+    it("WHEN supply of smart pool is 0, earnings unassigned are 100, and amount deposited is 100, then yield is 100", async () => {
+      expect(
+        await interestRateModel.getYieldForDeposit(
+          parseUnits("0"),
+          parseUnits("100"),
+          parseUnits("100"),
+          mpDepositDistributionWeighter
+        )
+      ).to.equal(parseUnits("100"));
+    });
+
+    it("WHEN supply of smart pool is 100, earnings unassigned are 100, and amount deposited is 0, then yield is 0", async () => {
+      expect(
+        await interestRateModel.getYieldForDeposit(
+          parseUnits("100"),
+          parseUnits("100"),
+          parseUnits("0"),
+          mpDepositDistributionWeighter
+        )
+      ).to.equal(parseUnits("0"));
+    });
+
+    it("WHEN supply of smart pool is 100, earnings unassigned are 0, and amount deposited is 100, then yield is 0", async () => {
+      expect(
+        await interestRateModel.getYieldForDeposit(
+          parseUnits("100"),
+          parseUnits("0"),
+          parseUnits("100"),
+          mpDepositDistributionWeighter
+        )
+      ).to.equal(parseUnits("0"));
+    });
+  });
+
+  describe("getYieldForDeposit with a custom weighter distribution parameter, smart pool supply of 100, unassigned earnings of 100 and amount deposited of 100", async () => {
+    let mpDepositDistributionWeighter: any;
+
+    it("WHEN mpDepositDistributionWeighter is 50%, then yield is 33.3333...", async () => {
+      mpDepositDistributionWeighter = parseUnits("0.5");
+      expect(
+        await interestRateModel.getYieldForDeposit(
+          parseUnits("100"),
+          parseUnits("100"),
+          parseUnits("100"),
+          mpDepositDistributionWeighter
+        )
+      ).to.closeTo(
+        parseUnits("33.33333333"),
+        parseUnits("0.00000001").toNumber()
+      );
+    });
+
+    it("WHEN mpDepositDistributionWeighter is 150%, then yield is 60", async () => {
+      mpDepositDistributionWeighter = parseUnits("1.5");
+      expect(
+        await interestRateModel.getYieldForDeposit(
+          parseUnits("100"),
+          parseUnits("100"),
+          parseUnits("100"),
+          mpDepositDistributionWeighter
+        )
+      ).to.equal(parseUnits("60"));
+    });
+
+    it("WHEN mpDepositDistributionWeighter is 200%, then yield is 66.6666...", async () => {
+      mpDepositDistributionWeighter = parseUnits("2");
+      expect(
+        await interestRateModel.getYieldForDeposit(
+          parseUnits("100"),
+          parseUnits("100"),
+          parseUnits("100"),
+          mpDepositDistributionWeighter
+        )
+      ).to.closeTo(
+        parseUnits("66.66666666"),
+        parseUnits("0.00000001").toNumber()
+      );
+    });
+
+    it("WHEN mpDepositDistributionWeighter is 1000%, then yield is 90.9090...", async () => {
+      mpDepositDistributionWeighter = parseUnits("10");
+      expect(
+        await interestRateModel.getYieldForDeposit(
+          parseUnits("100"),
+          parseUnits("100"),
+          parseUnits("100"),
+          mpDepositDistributionWeighter
+        )
+      ).to.closeTo(
+        parseUnits("90.90909090"),
+        parseUnits("0.00000001").toNumber()
+      );
+    });
+
+    it("WHEN mpDepositDistributionWeighter is 10000%, then yield is 99.0099...", async () => {
+      mpDepositDistributionWeighter = parseUnits("100");
+      expect(
+        await interestRateModel.getYieldForDeposit(
+          parseUnits("100"),
+          parseUnits("100"),
+          parseUnits("100"),
+          mpDepositDistributionWeighter
+        )
+      ).to.closeTo(
+        parseUnits("99.00990099"),
+        parseUnits("0.00000001").toNumber()
+      );
+    });
+  });
+
+  it("WHEN an unauthorized user calls setParameters function, THEN it should revert", async () => {
+    const A = parseUnits("0.092"); // A parameter for the curve
+    const B = parseUnits("-0.086666666666666666"); // B parameter for the curve
+    const maxUtilizationRate = parseUnits("1.2"); // Maximum utilization rate
+    const penaltyRate = parseUnits("0.0000002314814815"); // Penalty rate, not used
+    await expect(
+      interestRateModel
+        .connect(alice)
+        .setParameters(A, B, maxUtilizationRate, penaltyRate)
+    ).to.be.revertedWith("AccessControl");
   });
 });